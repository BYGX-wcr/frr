/**
 * bgp_updgrp_adv.c: BGP update group advertisement and adjacency
 *                   maintenance
 *
 *
 * @copyright Copyright (C) 2014 Cumulus Networks, Inc.
 *
 * @author Avneesh Sachdev <avneesh@sproute.net>
 * @author Rajesh Varadarajan <rajesh@sproute.net>
 * @author Pradosh Mohapatra <pradosh@sproute.net>
 *
 * This file is part of GNU Zebra.
 *
 * GNU Zebra is free software; you can redistribute it and/or modify it
 * under the terms of the GNU General Public License as published by the
 * Free Software Foundation; either version 2, or (at your option) any
 * later version.
 *
 * GNU Zebra is distributed in the hope that it will be useful, but
 * WITHOUT ANY WARRANTY; without even the implied warranty of
 * MERCHANTABILITY or FITNESS FOR A PARTICULAR PURPOSE.  See the GNU
 * General Public License for more details.
 *
 * You should have received a copy of the GNU General Public License along
 * with this program; see the file COPYING; if not, write to the Free Software
 * Foundation, Inc., 51 Franklin St, Fifth Floor, Boston, MA 02110-1301 USA
 */

#include <zebra.h>

#include "command.h"
#include "memory.h"
#include "prefix.h"
#include "hash.h"
#include "thread.h"
#include "queue.h"
#include "routemap.h"
#include "filter.h"

#include "bgpd/bgpd.h"
#include "bgpd/bgp_table.h"
#include "bgpd/bgp_debug.h"
#include "bgpd/bgp_route.h"
#include "bgpd/bgp_advertise.h"
#include "bgpd/bgp_attr.h"
#include "bgpd/bgp_aspath.h"
#include "bgpd/bgp_packet.h"
#include "bgpd/bgp_fsm.h"
#include "bgpd/bgp_mplsvpn.h"
#include "bgpd/bgp_updgrp.h"
#include "bgpd/bgp_advertise.h"
#include "bgpd/bgp_addpath.h"


/********************
 * PRIVATE FUNCTIONS
 ********************/
static int bgp_adj_out_compare(const struct bgp_adj_out *o1,
			       const struct bgp_adj_out *o2)
{
	if (o1->subgroup < o2->subgroup)
		return -1;

	if (o1->subgroup > o2->subgroup)
		return 1;

	if (o1->addpath_tx_id < o2->addpath_tx_id)
		return -1;

	if (o1->addpath_tx_id > o2->addpath_tx_id)
		return 1;

	return 0;
}
RB_GENERATE(bgp_adj_out_rb, bgp_adj_out, adj_entry, bgp_adj_out_compare);

static inline struct bgp_adj_out *adj_lookup(struct bgp_dest *dest,
					     struct update_subgroup *subgrp,
					     uint32_t addpath_tx_id)
{
	struct bgp_adj_out lookup;

	if (!dest || !subgrp)
		return NULL;

	/* update-groups that do not support addpath will pass 0 for
	 * addpath_tx_id. */
	lookup.subgroup = subgrp;
	lookup.addpath_tx_id = addpath_tx_id;

<<<<<<< HEAD
	return RB_FIND(bgp_adj_out_rb, &rn->adj_out, &lookup);
=======
	return RB_FIND(bgp_adj_out_rb, &dest->adj_out, &lookup);
>>>>>>> f44e7a37
}

static void adj_free(struct bgp_adj_out *adj)
{
	TAILQ_REMOVE(&(adj->subgroup->adjq), adj, subgrp_adj_train);
	SUBGRP_DECR_STAT(adj->subgroup, adj_count);

	RB_REMOVE(bgp_adj_out_rb, &adj->dest->adj_out, adj);
	bgp_dest_unlock_node(adj->dest);

	XFREE(MTYPE_BGP_ADJ_OUT, adj);
}

static void subgrp_withdraw_stale_addpath(struct updwalk_context *ctx,
					  struct update_subgroup *subgrp)
{
	struct bgp_adj_out *adj, *adj_next;
	uint32_t id;
	struct bgp_path_info *pi;
	afi_t afi = SUBGRP_AFI(subgrp);
	safi_t safi = SUBGRP_SAFI(subgrp);
	struct peer *peer = SUBGRP_PEER(subgrp);

	/* Look through all of the paths we have advertised for this rn and send
	 * a withdraw for the ones that are no longer present */
	RB_FOREACH_SAFE (adj, bgp_adj_out_rb, &ctx->dest->adj_out, adj_next) {

		if (adj->subgroup == subgrp) {
			for (pi = bgp_dest_get_bgp_path_info(ctx->dest); pi;
			     pi = pi->next) {
				id = bgp_addpath_id_for_peer(peer, afi, safi,
					&pi->tx_addpath);

				if (id == adj->addpath_tx_id) {
					break;
				}
			}

			if (!pi) {
				subgroup_process_announce_selected(
					subgrp, NULL, ctx->dest,
					adj->addpath_tx_id);
			}
		}
	}
}

static int group_announce_route_walkcb(struct update_group *updgrp, void *arg)
{
	struct updwalk_context *ctx = arg;
	struct update_subgroup *subgrp;
	struct bgp_path_info *pi;
	afi_t afi;
	safi_t safi;
	struct peer *peer;
	struct bgp_adj_out *adj, *adj_next;
	int addpath_capable;

	afi = UPDGRP_AFI(updgrp);
	safi = UPDGRP_SAFI(updgrp);
	peer = UPDGRP_PEER(updgrp);
	addpath_capable = bgp_addpath_encode_tx(peer, afi, safi);

	if (BGP_DEBUG(update, UPDATE_OUT))
		zlog_debug("%s: afi=%s, safi=%s, p=%pRN", __func__,
			   afi2str(afi), safi2str(safi),
			   bgp_dest_to_rnode(ctx->dest));

	UPDGRP_FOREACH_SUBGRP (updgrp, subgrp) {

		/*
		 * Skip the subgroups that have coalesce timer running. We will
		 * walk the entire prefix table for those subgroups when the
		 * coalesce timer fires.
		 */
		if (!subgrp->t_coalesce) {
			/* An update-group that uses addpath */
			if (addpath_capable) {
				subgrp_withdraw_stale_addpath(ctx, subgrp);

				for (pi = bgp_dest_get_bgp_path_info(ctx->dest);
				     pi; pi = pi->next) {
					/* Skip the bestpath for now */
					if (pi == ctx->pi)
						continue;

					subgroup_process_announce_selected(
						subgrp, pi, ctx->dest,
						bgp_addpath_id_for_peer(
							peer, afi, safi,
							&pi->tx_addpath));
				}

				/* Process the bestpath last so the "show [ip]
				 * bgp neighbor x.x.x.x advertised"
				 * output shows the attributes from the bestpath
				 */
				if (ctx->pi)
					subgroup_process_announce_selected(
						subgrp, ctx->pi, ctx->dest,
						bgp_addpath_id_for_peer(
							peer, afi, safi,
							&ctx->pi->tx_addpath));
			}

			/* An update-group that does not use addpath */
			else {
				if (ctx->pi) {
					subgroup_process_announce_selected(
						subgrp, ctx->pi, ctx->dest,
						bgp_addpath_id_for_peer(
							peer, afi, safi,
							&ctx->pi->tx_addpath));
				} else {
					/* Find the addpath_tx_id of the path we
					 * had advertised and
					 * send a withdraw */
					RB_FOREACH_SAFE (adj, bgp_adj_out_rb,
							 &ctx->dest->adj_out,
							 adj_next) {
						if (adj->subgroup == subgrp) {
							subgroup_process_announce_selected(
								subgrp, NULL,
								ctx->dest,
								adj->addpath_tx_id);
						}
					}
				}
			}
		}

		/* Notify BGP Conditional advertisement */
		bgp_notify_conditional_adv_scanner(subgrp);
	}

	return UPDWALK_CONTINUE;
}

static void subgrp_show_adjq_vty(struct update_subgroup *subgrp,
				 struct vty *vty, uint8_t flags)
{
	struct bgp_table *table;
	struct bgp_adj_out *adj;
	unsigned long output_count;
	struct bgp_dest *dest;
	int header1 = 1;
	struct bgp *bgp;
	int header2 = 1;

	bgp = SUBGRP_INST(subgrp);
	if (!bgp)
		return;

	table = bgp->rib[SUBGRP_AFI(subgrp)][SUBGRP_SAFI(subgrp)];

	output_count = 0;

	for (dest = bgp_table_top(table); dest; dest = bgp_route_next(dest)) {
		const struct prefix *dest_p = bgp_dest_get_prefix(dest);

		RB_FOREACH (adj, bgp_adj_out_rb, &dest->adj_out)
			if (adj->subgroup == subgrp) {
				if (header1) {
					vty_out(vty,
						"BGP table version is %" PRIu64
						", local router ID is %pI4\n",
						table->version,
						&bgp->router_id);
					vty_out(vty, BGP_SHOW_SCODE_HEADER);
					vty_out(vty, BGP_SHOW_OCODE_HEADER);
					header1 = 0;
				}
				if (header2) {
					vty_out(vty, BGP_SHOW_HEADER);
					header2 = 0;
				}
				if ((flags & UPDWALK_FLAGS_ADVQUEUE) && adj->adv
				    && adj->adv->baa) {
					route_vty_out_tmp(vty, dest, dest_p,
							  adj->adv->baa->attr,
							  SUBGRP_SAFI(subgrp),
							  0, NULL, false);
					output_count++;
				}
				if ((flags & UPDWALK_FLAGS_ADVERTISED)
				    && adj->attr) {
					route_vty_out_tmp(vty, dest, dest_p,
							  adj->attr,
							  SUBGRP_SAFI(subgrp),
							  0, NULL, false);
					output_count++;
				}
			}
	}
	if (output_count != 0)
		vty_out(vty, "\nTotal number of prefixes %ld\n", output_count);
}

static int updgrp_show_adj_walkcb(struct update_group *updgrp, void *arg)
{
	struct updwalk_context *ctx = arg;
	struct update_subgroup *subgrp;
	struct vty *vty;

	vty = ctx->vty;
	UPDGRP_FOREACH_SUBGRP (updgrp, subgrp) {
		if (ctx->subgrp_id && (ctx->subgrp_id != subgrp->id))
			continue;
		vty_out(vty, "update group %" PRIu64 ", subgroup %" PRIu64 "\n",
			updgrp->id, subgrp->id);
		subgrp_show_adjq_vty(subgrp, vty, ctx->flags);
	}
	return UPDWALK_CONTINUE;
}

static void updgrp_show_adj(struct bgp *bgp, afi_t afi, safi_t safi,
			    struct vty *vty, uint64_t id, uint8_t flags)
{
	struct updwalk_context ctx;
	memset(&ctx, 0, sizeof(ctx));
	ctx.vty = vty;
	ctx.subgrp_id = id;
	ctx.flags = flags;

	update_group_af_walk(bgp, afi, safi, updgrp_show_adj_walkcb, &ctx);
}

static int subgroup_coalesce_timer(struct thread *thread)
{
	struct update_subgroup *subgrp;
	struct bgp *bgp;

	subgrp = THREAD_ARG(thread);
	if (bgp_debug_update(NULL, NULL, subgrp->update_group, 0))
		zlog_debug("u%" PRIu64 ":s%" PRIu64" announcing routes upon coalesce timer expiry(%u ms)",
			   (SUBGRP_UPDGRP(subgrp))->id, subgrp->id,
			   subgrp->v_coalesce);
	subgrp->t_coalesce = NULL;
	subgrp->v_coalesce = 0;
	bgp = SUBGRP_INST(subgrp);
	subgroup_announce_route(subgrp);


	/* While the announce_route() may kick off the route advertisement timer
	 * for
	 * the members of the subgroup, we'd like to send the initial updates
	 * much
	 * faster (i.e., without enforcing MRAI). Also, if there were no routes
	 * to
	 * announce, this is the method currently employed to trigger the EOR.
	 */
	if (!bgp_update_delay_active(SUBGRP_INST(subgrp)) &&
	    !(BGP_SUPPRESS_FIB_ENABLED(bgp))) {
		struct peer_af *paf;
		struct peer *peer;

		SUBGRP_FOREACH_PEER (subgrp, paf) {
			peer = PAF_PEER(paf);
			BGP_TIMER_OFF(peer->t_routeadv);
			BGP_TIMER_ON(peer->t_routeadv, bgp_routeadv_timer, 0);
		}
	}

	return 0;
}

static int update_group_announce_walkcb(struct update_group *updgrp, void *arg)
{
	struct update_subgroup *subgrp;

	UPDGRP_FOREACH_SUBGRP (updgrp, subgrp) {
		subgroup_announce_all(subgrp);
	}

	return UPDWALK_CONTINUE;
}

static int update_group_announce_rrc_walkcb(struct update_group *updgrp,
					    void *arg)
{
	struct update_subgroup *subgrp;
	afi_t afi;
	safi_t safi;
	struct peer *peer;

	afi = UPDGRP_AFI(updgrp);
	safi = UPDGRP_SAFI(updgrp);
	peer = UPDGRP_PEER(updgrp);

	/* Only announce if this is a group of route-reflector-clients */
	if (CHECK_FLAG(peer->af_flags[afi][safi], PEER_FLAG_REFLECTOR_CLIENT)) {
		UPDGRP_FOREACH_SUBGRP (updgrp, subgrp) {
			subgroup_announce_all(subgrp);
		}
	}

	return UPDWALK_CONTINUE;
}

/********************
 * PUBLIC FUNCTIONS
 ********************/

/**
 * Allocate an adj-out object. Do proper initialization of its fields,
 * primarily its association with the subgroup and the prefix.
 */
struct bgp_adj_out *bgp_adj_out_alloc(struct update_subgroup *subgrp,
				      struct bgp_dest *dest,
				      uint32_t addpath_tx_id)
{
	struct bgp_adj_out *adj;

	adj = XCALLOC(MTYPE_BGP_ADJ_OUT, sizeof(struct bgp_adj_out));
	adj->subgroup = subgrp;
	adj->addpath_tx_id = addpath_tx_id;

<<<<<<< HEAD
	if (rn) {
		RB_INSERT(bgp_adj_out_rb, &rn->adj_out, adj);
		bgp_lock_node(rn);
		adj->rn = rn;
	}
=======
	RB_INSERT(bgp_adj_out_rb, &dest->adj_out, adj);
	bgp_dest_lock_node(dest);
	adj->dest = dest;
>>>>>>> f44e7a37

	TAILQ_INSERT_TAIL(&(subgrp->adjq), adj, subgrp_adj_train);
	SUBGRP_INCR_STAT(subgrp, adj_count);
	return adj;
}


struct bgp_advertise *
bgp_advertise_clean_subgroup(struct update_subgroup *subgrp,
			     struct bgp_adj_out *adj)
{
	struct bgp_advertise *adv;
	struct bgp_advertise_attr *baa;
	struct bgp_advertise *next;
	struct bgp_adv_fifo_head *fhead;

	adv = adj->adv;
	baa = adv->baa;
	next = NULL;

	if (baa) {
		fhead = &subgrp->sync->update;

		/* Unlink myself from advertise attribute FIFO.  */
		bgp_advertise_delete(baa, adv);

		/* Fetch next advertise candidate. */
		next = baa->adv;

		/* Unintern BGP advertise attribute.  */
		bgp_advertise_unintern(subgrp->hash, baa);
	} else
		fhead = &subgrp->sync->withdraw;


	/* Unlink myself from advertisement FIFO.  */
	bgp_adv_fifo_del(fhead, adv);

	/* Free memory.  */
	bgp_advertise_free(adj->adv);
	adj->adv = NULL;

	return next;
}

void bgp_adj_out_set_subgroup(struct bgp_dest *dest,
			      struct update_subgroup *subgrp, struct attr *attr,
			      struct bgp_path_info *path)
{
	struct bgp_adj_out *adj = NULL;
	struct bgp_advertise *adv;
	struct peer *peer;
	afi_t afi;
	safi_t safi;
	struct peer *adv_peer;
	struct peer_af *paf;
	struct bgp *bgp;
	uint32_t attr_hash = attrhash_key_make(attr);

	peer = SUBGRP_PEER(subgrp);
	afi = SUBGRP_AFI(subgrp);
	safi = SUBGRP_SAFI(subgrp);
	bgp = SUBGRP_INST(subgrp);

	if (DISABLE_BGP_ANNOUNCE)
		return;

	/* Look for adjacency information. */
	adj = adj_lookup(
		dest, subgrp,
		bgp_addpath_id_for_peer(peer, afi, safi, &path->tx_addpath));

	if (!adj) {
		adj = bgp_adj_out_alloc(
			subgrp, dest,
			bgp_addpath_id_for_peer(peer, afi, safi,
						&path->tx_addpath));
		if (!adj)
			return;
	}

	/* Check if we are sending the same route. This is needed to
	 * avoid duplicate UPDATES. For instance, filtering communities
	 * at egress, neighbors will see duplicate UPDATES despite
	 * the route wasn't changed actually.
	 * Do not suppress BGP UPDATES for route-refresh.
	 */
	if (CHECK_FLAG(bgp->flags, BGP_FLAG_SUPPRESS_DUPLICATES)
	    && !CHECK_FLAG(subgrp->sflags, SUBGRP_STATUS_FORCE_UPDATES)
	    && adj->attr_hash == attr_hash) {
		if (BGP_DEBUG(update, UPDATE_OUT)) {
			char attr_str[BUFSIZ] = {0};

			bgp_dump_attr(attr, attr_str, sizeof(attr_str));

			zlog_debug("%s suppress UPDATE w/ attr: %s", peer->host,
				   attr_str);
		}
		return;
	}

	if (adj->adv)
		bgp_advertise_clean_subgroup(subgrp, adj);
	adj->adv = bgp_advertise_new();

	adv = adj->adv;
	adv->dest = dest;
	assert(adv->pathi == NULL);
	/* bgp_path_info adj_out reference */
	adv->pathi = bgp_path_info_lock(path);

	adv->baa = bgp_advertise_intern(subgrp->hash, attr);
	adv->adj = adj;
	adj->attr_hash = attr_hash;

	/* Add new advertisement to advertisement attribute list. */
	bgp_advertise_add(adv->baa, adv);

	/*
	 * If the update adv list is empty, trigger the member peers'
	 * mrai timers so the socket writes can happen.
	 */
	if (!bgp_adv_fifo_count(&subgrp->sync->update)) {
		SUBGRP_FOREACH_PEER (subgrp, paf) {
			/* If there are no routes in the withdraw list, set
			 * the flag PEER_STATUS_ADV_DELAY which will allow
			 * more routes to be sent in the update message
			 */
			if (BGP_SUPPRESS_FIB_ENABLED(bgp)) {
				adv_peer = PAF_PEER(paf);
				if (!bgp_adv_fifo_count(
						&subgrp->sync->withdraw))
					SET_FLAG(adv_peer->thread_flags,
						 PEER_THREAD_SUBGRP_ADV_DELAY);
				else
					UNSET_FLAG(adv_peer->thread_flags,
						PEER_THREAD_SUBGRP_ADV_DELAY);
			}
			bgp_adjust_routeadv(PAF_PEER(paf));
		}
	}

	bgp_adv_fifo_add_tail(&subgrp->sync->update, adv);

	subgrp->version = max(subgrp->version, dest->version);
}

/* The only time 'withdraw' will be false is if we are sending
 * the "neighbor x.x.x.x default-originate" default and need to clear
 * bgp_adj_out for the 0.0.0.0/0 route in the BGP table.
 */
void bgp_adj_out_unset_subgroup(struct bgp_dest *dest,
				struct update_subgroup *subgrp, char withdraw,
				uint32_t addpath_tx_id)
{
	struct bgp_adj_out *adj;
	struct bgp_advertise *adv;
	bool trigger_write;

	if (DISABLE_BGP_ANNOUNCE)
		return;

	/* Lookup existing adjacency */
	adj = adj_lookup(dest, subgrp, addpath_tx_id);
	if (adj != NULL) {
		/* Clean up previous advertisement.  */
		if (adj->adv)
			bgp_advertise_clean_subgroup(subgrp, adj);

		/* If default originate is enabled and the route is default
		 * route, do not send withdraw. This will prevent deletion of
		 * the default route at the peer.
		 */
		if (CHECK_FLAG(subgrp->sflags, SUBGRP_STATUS_DEFAULT_ORIGINATE)
		    && is_default_prefix(bgp_dest_get_prefix(dest)))
			return;

		if (adj->attr && withdraw) {
			/* We need advertisement structure.  */
			adj->adv = bgp_advertise_new();
			adv = adj->adv;
			adv->dest = dest;
			adv->adj = adj;

			/* Note if we need to trigger a packet write */
			trigger_write =
				!bgp_adv_fifo_count(&subgrp->sync->withdraw);

			/* Add to synchronization entry for withdraw
			 * announcement.  */
			bgp_adv_fifo_add_tail(&subgrp->sync->withdraw, adv);

			if (trigger_write)
				subgroup_trigger_write(subgrp);
		} else {
			/* Free allocated information.  */
			adj_free(adj);
		}
	}

	subgrp->version = max(subgrp->version, dest->version);
}

void bgp_adj_out_remove_subgroup(struct bgp_dest *dest, struct bgp_adj_out *adj,
				 struct update_subgroup *subgrp)
{
	if (adj->attr)
		bgp_attr_unintern(&adj->attr);

	if (adj->adv)
		bgp_advertise_clean_subgroup(subgrp, adj);

	adj_free(adj);
}

/*
 * Go through all the routes and clean up the adj/adv structures corresponding
 * to the subgroup.
 */
void subgroup_clear_table(struct update_subgroup *subgrp)
{
	struct bgp_adj_out *aout, *taout;

	SUBGRP_FOREACH_ADJ_SAFE (subgrp, aout, taout)
		bgp_adj_out_remove_subgroup(aout->dest, aout, subgrp);
}

/*
 * subgroup_announce_table
 */
void subgroup_announce_table(struct update_subgroup *subgrp,
			     struct bgp_table *table)
{
	struct bgp_dest *dest;
	struct bgp_path_info *ri;
	struct attr attr;
	struct peer *peer;
	afi_t afi;
	safi_t safi;
	int addpath_capable;
	struct bgp *bgp;
	bool advertise;

	peer = SUBGRP_PEER(subgrp);
	afi = SUBGRP_AFI(subgrp);
	safi = SUBGRP_SAFI(subgrp);
	bgp = SUBGRP_INST(subgrp);
	addpath_capable = bgp_addpath_encode_tx(peer, afi, safi);

	if (safi == SAFI_LABELED_UNICAST)
		safi = SAFI_UNICAST;

	if (!table)
		table = peer->bgp->rib[afi][safi];

	if (safi != SAFI_MPLS_VPN && safi != SAFI_ENCAP && safi != SAFI_EVPN
	    && CHECK_FLAG(peer->af_flags[afi][safi],
			  PEER_FLAG_DEFAULT_ORIGINATE))
		subgroup_default_originate(subgrp, 0);

	for (dest = bgp_table_top(table); dest; dest = bgp_route_next(dest)) {
		const struct prefix *dest_p = bgp_dest_get_prefix(dest);

		/* Check if the route can be advertised */
		advertise = bgp_check_advertise(bgp, dest);

		for (ri = bgp_dest_get_bgp_path_info(dest); ri; ri = ri->next)

			if (CHECK_FLAG(ri->flags, BGP_PATH_SELECTED)
			    || (addpath_capable
				&& bgp_addpath_tx_path(
					   peer->addpath_type[afi][safi],
					   ri))) {
				if (subgroup_announce_check(dest, ri, subgrp,
							    dest_p, &attr,
							    false)) {
					/* Check if route can be advertised */
					if (advertise)
						bgp_adj_out_set_subgroup(dest,
									 subgrp,
									 &attr,
									 ri);
				} else {
					/* If default originate is enabled for
					 * the peer, do not send explicit
					 * withdraw. This will prevent deletion
					 * of default route advertised through
					 * default originate
					 */
					if (CHECK_FLAG(
						    peer->af_flags[afi][safi],
						    PEER_FLAG_DEFAULT_ORIGINATE)
					    && is_default_prefix(bgp_dest_get_prefix(dest)))
						break;

					bgp_adj_out_unset_subgroup(
						dest, subgrp, 1,
						bgp_addpath_id_for_peer(
							peer, afi, safi,
							&ri->tx_addpath));
				}
			}
	}

	/*
	 * We walked through the whole table -- make sure our version number
	 * is consistent with the one on the table. This should allow
	 * subgroups to merge sooner if a peer comes up when the route node
	 * with the largest version is no longer in the table. This also
	 * covers the pathological case where all routes in the table have
	 * now been deleted.
	 */
	subgrp->version = max(subgrp->version, table->version);

	/*
	 * Start a task to merge the subgroup if necessary.
	 */
	update_subgroup_trigger_merge_check(subgrp, 0);
}

/*
 * subgroup_announce_route
 *
 * Refresh all routes out to a subgroup.
 */
void subgroup_announce_route(struct update_subgroup *subgrp)
{
	struct bgp_dest *dest;
	struct bgp_table *table;
	struct peer *onlypeer;

	if (update_subgroup_needs_refresh(subgrp)) {
		update_subgroup_set_needs_refresh(subgrp, 0);
	}

	/*
	 * First update is deferred until ORF or ROUTE-REFRESH is received
	 */
	onlypeer = ((SUBGRP_PCOUNT(subgrp) == 1) ? (SUBGRP_PFIRST(subgrp))->peer
						 : NULL);
	if (onlypeer && CHECK_FLAG(onlypeer->af_sflags[SUBGRP_AFI(subgrp)]
						      [SUBGRP_SAFI(subgrp)],
				   PEER_STATUS_ORF_WAIT_REFRESH))
		return;

	if (SUBGRP_SAFI(subgrp) != SAFI_MPLS_VPN
	    && SUBGRP_SAFI(subgrp) != SAFI_ENCAP
	    && SUBGRP_SAFI(subgrp) != SAFI_EVPN)
		subgroup_announce_table(subgrp, NULL);
	else
		for (dest = bgp_table_top(update_subgroup_rib(subgrp)); dest;
		     dest = bgp_route_next(dest)) {
			table = bgp_dest_get_bgp_table_info(dest);
			if (!table)
				continue;
			subgroup_announce_table(subgrp, table);
		}
}

void subgroup_default_originate(struct update_subgroup *subgrp, int withdraw)
{
	struct bgp *bgp;
	struct attr attr;
	struct attr *new_attr = &attr;
	struct prefix p;
	struct peer *from;
	struct bgp_dest *dest;
	struct bgp_path_info *pi;
	struct peer *peer;
	struct bgp_adj_out *adj;
	route_map_result_t ret = RMAP_DENYMATCH;
	afi_t afi;
	safi_t safi;

	if (!subgrp)
		return;

	peer = SUBGRP_PEER(subgrp);
	afi = SUBGRP_AFI(subgrp);
	safi = SUBGRP_SAFI(subgrp);

	if (!(afi == AFI_IP || afi == AFI_IP6))
		return;

	bgp = peer->bgp;
	from = bgp->peer_self;

	bgp_attr_default_set(&attr, BGP_ORIGIN_IGP);

	/* make coverity happy */
	assert(attr.aspath);

	attr.local_pref = bgp->default_local_pref;

	if ((afi == AFI_IP6) || peer_cap_enhe(peer, afi, safi)) {
		/* IPv6 global nexthop must be included. */
		attr.mp_nexthop_len = BGP_ATTR_NHLEN_IPV6_GLOBAL;

		/* If the peer is on shared nextwork and we have link-local
		   nexthop set it. */
		if (peer->shared_network
		    && !IN6_IS_ADDR_UNSPECIFIED(&peer->nexthop.v6_local))
			attr.mp_nexthop_len = BGP_ATTR_NHLEN_IPV6_GLOBAL_AND_LL;
	}

	if (peer->default_rmap[afi][safi].name) {
		struct bgp_path_info tmp_pi = {0};

		tmp_pi.peer = bgp->peer_self;

		SET_FLAG(bgp->peer_self->rmap_type, PEER_RMAP_TYPE_DEFAULT);

		/* Iterate over the RIB to see if we can announce
		 * the default route. We announce the default
		 * route only if route-map has a match.
		 */
		for (dest = bgp_table_top(bgp->rib[afi][safi]); dest;
		     dest = bgp_route_next(dest)) {
			if (!bgp_dest_has_bgp_path_info_data(dest))
				continue;

			for (pi = bgp_dest_get_bgp_path_info(dest); pi;
			     pi = pi->next) {
				struct attr tmp_attr = attr;

				tmp_pi.attr = &tmp_attr;

				ret = route_map_apply_ext(
					peer->default_rmap[afi][safi].map,
					bgp_dest_get_prefix(dest), pi, &tmp_pi);

				if (ret == RMAP_DENYMATCH) {
					bgp_attr_undup(&tmp_attr, &attr);
					continue;
				} else {
					new_attr = bgp_attr_intern(&tmp_attr);

					subgroup_announce_reset_nhop(
						(peer_cap_enhe(peer, afi, safi)
							 ? AF_INET6
							 : AF_INET),
						new_attr);

					break;
				}
			}
			if (ret == RMAP_PERMITMATCH) {
				bgp_dest_unlock_node(dest);
				break;
			}
		}
		bgp->peer_self->rmap_type = 0;

		if (ret == RMAP_DENYMATCH)
			withdraw = 1;
	}

	/* Check if the default route is in local BGP RIB which is
	 * installed through redistribute or network command
	 */
	memset(&p, 0, sizeof(p));
	p.family = afi2family(afi);
	p.prefixlen = 0;
	dest = bgp_afi_node_lookup(bgp->rib[afi][safi], afi, safi, &p, NULL);

	if (withdraw) {
		/* Withdraw the default route advertised using default
		 * originate
		 */
		if (CHECK_FLAG(subgrp->sflags, SUBGRP_STATUS_DEFAULT_ORIGINATE))
			subgroup_default_withdraw_packet(subgrp);
		UNSET_FLAG(subgrp->sflags, SUBGRP_STATUS_DEFAULT_ORIGINATE);

		/* If default route is present in the local RIB, advertise the
		 * route
		 */
		if (dest) {
			for (pi = bgp_dest_get_bgp_path_info(dest); pi;
			     pi = pi->next) {
				if (CHECK_FLAG(pi->flags, BGP_PATH_SELECTED))
					if (subgroup_announce_check(
						    dest, pi, subgrp,
						    bgp_dest_get_prefix(dest),
						    &attr, false))
						bgp_adj_out_set_subgroup(
							dest, subgrp, &attr,
							pi);
			}
			bgp_dest_unlock_node(dest);
		}
	} else {
		if (!CHECK_FLAG(subgrp->sflags,
				SUBGRP_STATUS_DEFAULT_ORIGINATE)) {

			/* The 'neighbor x.x.x.x default-originate' default will
			 * act as an
			 * implicit withdraw for any previous UPDATEs sent for
			 * 0.0.0.0/0 so
			 * clear adj_out for the 0.0.0.0/0 prefix in the BGP
			 * table.
			 */
			if (dest) {
				/* Remove the adjacency for the previously
				 * advertised default route
				 */
				adj = adj_lookup(
				       dest, subgrp,
				       BGP_ADDPATH_TX_ID_FOR_DEFAULT_ORIGINATE);
				if (adj != NULL) {
					/* Clean up previous advertisement.  */
					if (adj->adv)
						bgp_advertise_clean_subgroup(
							subgrp, adj);

					/* Free allocated information.  */
					adj_free(adj);
				}
				bgp_dest_unlock_node(dest);
			}

			/* Advertise the default route */
			if (bgp_in_graceful_shutdown(bgp))
				bgp_attr_add_gshut_community(new_attr);

			SET_FLAG(subgrp->sflags,
				 SUBGRP_STATUS_DEFAULT_ORIGINATE);
			subgroup_default_update_packet(subgrp, new_attr, from);
		}
	}

	aspath_unintern(&attr.aspath);
}

/*
 * Announce the BGP table to a subgroup.
 *
 * At startup, we try to optimize route announcement by coalescing the
 * peer-up events. This is done only the first time - from then on,
 * subgrp->v_coalesce will be set to zero and the normal logic
 * prevails.
 */
void subgroup_announce_all(struct update_subgroup *subgrp)
{
	if (!subgrp)
		return;

	/*
	 * If coalesce timer value is not set, announce routes immediately.
	 */
	if (!subgrp->v_coalesce) {
		if (bgp_debug_update(NULL, NULL, subgrp->update_group, 0))
			zlog_debug("u%" PRIu64 ":s%" PRIu64" announcing all routes",
				   subgrp->update_group->id, subgrp->id);
		subgroup_announce_route(subgrp);
		return;
	}

	/*
	 * We should wait for the coalesce timer. Arm the timer if not done.
	 */
	if (!subgrp->t_coalesce) {
		thread_add_timer_msec(bm->master, subgroup_coalesce_timer,
				      subgrp, subgrp->v_coalesce,
				      &subgrp->t_coalesce);
	}
}

/*
 * Go through all update subgroups and set up the adv queue for the
 * input route.
 */
void group_announce_route(struct bgp *bgp, afi_t afi, safi_t safi,
			  struct bgp_dest *dest, struct bgp_path_info *pi)
{
	struct updwalk_context ctx;
	ctx.pi = pi;
	ctx.dest = dest;

	/* If suppress fib is enabled, the route will be advertised when
	 * FIB status is received
	 */
	if (!bgp_check_advertise(bgp, dest))
		return;

	update_group_af_walk(bgp, afi, safi, group_announce_route_walkcb, &ctx);
}

void update_group_show_adj_queue(struct bgp *bgp, afi_t afi, safi_t safi,
				 struct vty *vty, uint64_t id)
{
	updgrp_show_adj(bgp, afi, safi, vty, id, UPDWALK_FLAGS_ADVQUEUE);
}

void update_group_show_advertised(struct bgp *bgp, afi_t afi, safi_t safi,
				  struct vty *vty, uint64_t id)
{
	updgrp_show_adj(bgp, afi, safi, vty, id, UPDWALK_FLAGS_ADVERTISED);
}

void update_group_announce(struct bgp *bgp)
{
	update_group_walk(bgp, update_group_announce_walkcb, NULL);
}

void update_group_announce_rrclients(struct bgp *bgp)
{
	update_group_walk(bgp, update_group_announce_rrc_walkcb, NULL);
}<|MERGE_RESOLUTION|>--- conflicted
+++ resolved
@@ -88,11 +88,7 @@
 	lookup.subgroup = subgrp;
 	lookup.addpath_tx_id = addpath_tx_id;
 
-<<<<<<< HEAD
-	return RB_FIND(bgp_adj_out_rb, &rn->adj_out, &lookup);
-=======
 	return RB_FIND(bgp_adj_out_rb, &dest->adj_out, &lookup);
->>>>>>> f44e7a37
 }
 
 static void adj_free(struct bgp_adj_out *adj)
@@ -410,17 +406,9 @@
 	adj->subgroup = subgrp;
 	adj->addpath_tx_id = addpath_tx_id;
 
-<<<<<<< HEAD
-	if (rn) {
-		RB_INSERT(bgp_adj_out_rb, &rn->adj_out, adj);
-		bgp_lock_node(rn);
-		adj->rn = rn;
-	}
-=======
 	RB_INSERT(bgp_adj_out_rb, &dest->adj_out, adj);
 	bgp_dest_lock_node(dest);
 	adj->dest = dest;
->>>>>>> f44e7a37
 
 	TAILQ_INSERT_TAIL(&(subgrp->adjq), adj, subgrp_adj_train);
 	SUBGRP_INCR_STAT(subgrp, adj_count);
