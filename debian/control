--- conflicted
+++ resolved
@@ -3,37 +3,6 @@
 Priority: optional
 Maintainer: David Lamparter <equinox-debian@diac24.net>
 Uploaders: FRRouting-dev <dev@lists.frrouting.org>,
-<<<<<<< HEAD
-	   Ondřej Surý <ondrej@debian.org>
-Build-Depends:
- bison,
- chrpath,
- debhelper (>= 9.20150101),
- debhelper (>= 9.20160709) <!pkg.frr.nosystemd> | dh-systemd <!pkg.frr.nosystemd>,
- flex,
- gawk,
- install-info,
- libc-ares-dev,
- libcap-dev,
- libjson-c-dev | libjson0-dev,
- libpam0g-dev | libpam-dev,
- libpcre3-dev,
- libpython3-dev,
- libreadline-dev,
- librtr-dev <!pkg.frr.nortrlib>,
- libsnmp-dev,
- libssh-dev <!pkg.frr.nortrlib>,
- libsystemd-dev <!pkg.frr.nosystemd>,
- libyang-dev (>= 0.16.74),
- lsb-base,
- pkg-config,
- python3:native,
- python3-dev:native,
- python3-sphinx:native,
- python3-pytest:native <!nocheck>,
- texinfo (>= 4.7)
-Standards-Version: 4.4.1
-=======
            Ondřej Surý <ondrej@debian.org>
 Build-Depends: bison,
                chrpath,
@@ -56,34 +25,24 @@
                libyang2-dev,
                lsb-base,
                pkg-config,
-               python3,
-               python3-dev,
-               python3-pytest <!nocheck>,
-               python3-sphinx,
+               python3:native,
+               python3-dev:native,
+               python3-pytest:native <!nocheck>,
+               python3-sphinx:native,
                texinfo (>= 4.7),
                liblua5.3-dev <pkg.frr.lua>
 Standards-Version: 4.5.0.3
->>>>>>> f44e7a37
 Homepage: https://www.frrouting.org/
 Vcs-Browser: https://github.com/FRRouting/frr/tree/debian/master
 Vcs-Git: https://github.com/FRRouting/frr.git -b debian/master
 
 Package: frr
 Architecture: linux-any
-<<<<<<< HEAD
-Depends:
- ${misc:Depends},
- ${shlibs:Depends},
- iproute2 | iproute,
- logrotate (>= 3.2-11),
- lsof
-=======
 Depends: iproute2 | iproute,
          logrotate (>= 3.2-11),
          lsof,
          ${misc:Depends},
          ${shlibs:Depends}
->>>>>>> f44e7a37
 Pre-Depends: adduser
 Recommends: frr-pythontools
 Suggests: frr-doc
@@ -144,16 +103,9 @@
 Section: doc
 Architecture: all
 Multi-Arch: foreign
-<<<<<<< HEAD
-Depends:
- ${misc:Depends},
- libjs-jquery,
- libjs-underscore
-=======
 Depends: libjs-jquery,
          libjs-underscore,
          ${misc:Depends}
->>>>>>> f44e7a37
 Suggests: frr
 Conflicts: quagga-doc
 Description: FRRouting suite - user manual
