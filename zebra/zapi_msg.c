--- conflicted
+++ resolved
@@ -58,8 +58,6 @@
 #include "zebra/zebra_errors.h"
 #include "zebra/zebra_mlag.h"
 #include "zebra/connected.h"
-<<<<<<< HEAD
-=======
 #include "zebra/zebra_opaque.h"
 #include "zebra/zebra_srte.h"
 #include "zebra/zebra_srv6.h"
@@ -67,7 +65,6 @@
 DEFINE_MTYPE_STATIC(ZEBRA, OPAQUE, "Opaque Data");
 
 static int zapi_nhg_decode(struct stream *s, int cmd, struct zapi_nhg *api_nhg);
->>>>>>> f44e7a37
 
 /* Encoding helpers -------------------------------------------------------- */
 
@@ -1559,11 +1556,8 @@
 	struct nexthop *nexthop = NULL;
 	struct ipaddr vtep_ip;
 	struct interface *ifp;
-<<<<<<< HEAD
-=======
 	int i;
 	char nhbuf[INET6_ADDRSTRLEN] = "";
->>>>>>> f44e7a37
 
 	switch (api_nh->type) {
 	case NEXTHOP_TYPE_IFINDEX:
@@ -1663,15 +1657,8 @@
 			SET_FLAG(nexthop->flags, NEXTHOP_FLAG_ONLINK);
 	}
 
-<<<<<<< HEAD
-		nexthop = NULL;
-
-		if (IS_ZEBRA_DEBUG_RECV)
-			zlog_debug("nh type %d", api_nh->type);
-=======
 	if (CHECK_FLAG(api_nh->flags, ZAPI_NEXTHOP_FLAG_WEIGHT))
 		nexthop->weight = api_nh->weight;
->>>>>>> f44e7a37
 
 	if (CHECK_FLAG(api_nh->flags, ZAPI_NEXTHOP_FLAG_HAS_BACKUP)) {
 		/* Validate count */
@@ -1720,36 +1707,7 @@
 	uint16_t i;
 	struct nexthop *last_nh = NULL;
 
-<<<<<<< HEAD
-			ifp = if_lookup_by_index(ifindex, api_nh->vrf_id);
-			if (ifp && connected_is_unnumbered(ifp))
-				SET_FLAG(nexthop->flags, NEXTHOP_FLAG_ONLINK);
-			/* Special handling for IPv4 routes sourced from EVPN:
-			 * the nexthop and associated MAC need to be installed.
-			 */
-			if (CHECK_FLAG(api.flags, ZEBRA_FLAG_EVPN_ROUTE)) {
-				vtep_ip.ipa_type = IPADDR_V4;
-				memcpy(&(vtep_ip.ipaddr_v4),
-				       &(api_nh->gate.ipv4),
-				       sizeof(struct in_addr));
-				zebra_vxlan_evpn_vrf_route_add(
-					api_nh->vrf_id, &api_nh->rmac,
-					&vtep_ip, &api.prefix);
-			}
-			break;
-		case NEXTHOP_TYPE_IPV6:
-			nexthop = nexthop_from_ipv6(&api_nh->gate.ipv6,
-						    api_nh->vrf_id);
-			break;
-		case NEXTHOP_TYPE_IPV6_IFINDEX:
-			memset(&vtep_ip, 0, sizeof(struct ipaddr));
-			ifindex = api_nh->ifindex;
-			nexthop = nexthop_from_ipv6_ifindex(&api_nh->gate.ipv6,
-							    ifindex,
-							    api_nh->vrf_id);
-=======
 	assert(!(png && pbnhg));
->>>>>>> f44e7a37
 
 	if (png)
 		ng = nexthop_group_new();
