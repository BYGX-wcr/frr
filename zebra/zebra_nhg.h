/* Zebra Nexthop Group header.
 * Copyright (C) 2019 Cumulus Networks, Inc.
 *                    Donald Sharp
 *                    Stephen Worley
 *
 * This file is part of FRR.
 *
 * FRR is free software; you can redistribute it and/or modify it
 * under the terms of the GNU General Public License as published by the
 * Free Software Foundation; either version 2, or (at your option) any
 * later version.
 *
 * FRR is distributed in the hope that it will be useful, but
 * WITHOUT ANY WARRANTY; without even the implied warranty of
 * MERCHANTABILITY or FITNESS FOR A PARTICULAR PURPOSE.  See the GNU
 * General Public License for more details.
 *
 * You should have received a copy of the GNU General Public License
 * along with FRR; see the file COPYING.  If not, write to the Free
 * Software Foundation, Inc., 59 Temple Place - Suite 330, Boston, MA
 * 02111-1307, USA.
 */
#ifndef __ZEBRA_NHG_H__
#define __ZEBRA_NHG_H__

#include "lib/nexthop.h"
#include "lib/nexthop_group.h"

#ifdef __cplusplus
extern "C" {
#endif

/* This struct is used exclusively for dataplane
 * interaction via a dataplane context.
 *
 * It is designed to mimic the netlink nexthop_grp
 * struct in include/linux/nexthop.h
 */
struct nh_grp {
	uint32_t id;
	uint8_t weight;
};

PREDECL_RBTREE_UNIQ(nhg_connected_tree);

/*
 * Hashtables containing nhg entries is in `zebra_router`.
 */
struct nhg_hash_entry {
	uint32_t id;
	afi_t afi;
	vrf_id_t vrf_id;

	/* Time since last update */
	time_t uptime;

	/* Source protocol - zebra or another daemon */
	int type;

	/* zapi instance and session id, for groups from other daemons */
	uint16_t zapi_instance;
	uint32_t zapi_session;

	struct nexthop_group nhg;

	/* If supported, a mapping of backup nexthops. */
	struct nhg_backup_info *backup_info;

	/* If this is not a group, it
	 * will be a single nexthop
	 * and must have an interface
	 * associated with it.
	 * Otherwise, this will be null.
	 */
	struct interface *ifp;

	uint32_t refcnt;
	uint32_t dplane_ref;

	uint32_t flags;

	/* Dependency tree for other entries.
	 * For instance a group with two
	 * nexthops will have two dependencies
	 * pointing to those nhg_hash_entries.
	 *
	 * Using a rb tree here to make lookups
	 * faster with ID's.
	 */
	struct nhg_connected_tree_head nhg_depends, nhg_dependents;

/*
 * Is this nexthop group valid, ie all nexthops are fully resolved.
 * What is fully resolved?  It's a nexthop that is either self contained
 * and correct( ie no recursive pointer ) or a nexthop that is recursively
 * resolved and correct.
 */
#define NEXTHOP_GROUP_VALID (1 << 0)
/*
 * Has this nexthop group been installed?  At this point in time, this
 * means that the data-plane has been told about this nexthop group
 * and it's possible usage by a route entry.
 */
#define NEXTHOP_GROUP_INSTALLED (1 << 1)
/*
 * Has the nexthop group been queued to be send to the FIB?
 * The NEXTHOP_GROUP_VALID flag should also be set by this point.
 */
#define NEXTHOP_GROUP_QUEUED (1 << 2)
/*
 * Is this a nexthop that is recursively resolved?
 */
#define NEXTHOP_GROUP_RECURSIVE (1 << 3)

/*
 * Backup nexthop support - identify groups that are backups for
 * another group.
 */
#define NEXTHOP_GROUP_BACKUP (1 << 4)

/*
 * The NHG has been release by an upper level protocol via the
 * `zebra_nhg_proto_del()` API.
 *
 * We use this flag to track this state in case the NHG is still being used
 * by routes therefore holding their refcnts as well. Otherwise, the NHG will
 * be removed and uninstalled.
 *
 */
#define NEXTHOP_GROUP_PROTO_RELEASED (1 << 5)

/*
 * Track FPM installation status..
 */
#define NEXTHOP_GROUP_FPM (1 << 6)
};

/* Upper 4 bits of the NHG are reserved for indicating the NHG type */
#define NHG_ID_TYPE_POS 28
enum nhg_type {
	NHG_TYPE_L3 = 0,
	NHG_TYPE_L2_NH, /* NHs in a L2 NHG used as a MAC/FDB dest */
	NHG_TYPE_L2,    /* L2 NHG used as a MAC/FDB dest */
};

/* Was this one we created, either this session or previously? */
#define ZEBRA_NHG_CREATED(NHE)                                                 \
	(((NHE->type) <= ZEBRA_ROUTE_MAX) && (NHE->type != ZEBRA_ROUTE_KERNEL))

/* Is this an NHE owned by zebra and not an upper level protocol? */
#define ZEBRA_OWNED(NHE) (NHE->type == ZEBRA_ROUTE_NHG)

#define PROTO_OWNED(NHE) (NHE->id >= ZEBRA_NHG_PROTO_LOWER)

/*
 * Backup nexthops: this is a group object itself, so
 * that the backup nexthops can use the same code as a normal object.
 */
struct nhg_backup_info {
	struct nhg_hash_entry *nhe;
};

enum nhg_ctx_op_e {
	NHG_CTX_OP_NONE = 0,
	NHG_CTX_OP_NEW,
	NHG_CTX_OP_DEL,
};

enum nhg_ctx_status {
	NHG_CTX_NONE = 0,
	NHG_CTX_QUEUED,
	NHG_CTX_REQUEUED,
	NHG_CTX_SUCCESS,
	NHG_CTX_FAILURE,
};

/*
 * Context needed to queue nhg updates on the
 * work queue.
 */
struct nhg_ctx {

	/* Unique ID */
	uint32_t id;

	vrf_id_t vrf_id;
	afi_t afi;

	/*
	 * This should only ever be ZEBRA_ROUTE_NHG unless we get a a kernel
	 * created nexthop not made by us.
	 */
	int type;

	/* If its a group array, how many? */
	uint8_t count;

	/* Its either a single nexthop or an array of ID's */
	union {
		struct nexthop nh;
		struct nh_grp grp[MULTIPATH_NUM];
	} u;

	enum nhg_ctx_op_e op;
	enum nhg_ctx_status status;
};

/* Global control to disable use of kernel nexthops, if available. We can't
 * force the kernel to support nexthop ids, of course, but we can disable
 * zebra's use of them, for testing e.g. By default, if the kernel supports
 * nexthop ids, zebra uses them.
 */
void zebra_nhg_enable_kernel_nexthops(bool set);
bool zebra_nhg_kernel_nexthops_enabled(void);
<<<<<<< HEAD
=======

/* Global control for zebra to only use proto-owned nexthops */
void zebra_nhg_set_proto_nexthops_only(bool set);
bool zebra_nhg_proto_nexthops_only(void);

/* Global control for use of activated backups for recursive resolution. */
void zebra_nhg_set_recursive_use_backups(bool set);
bool zebra_nhg_recursive_use_backups(void);
>>>>>>> f44e7a37

/**
 * NHE abstracted tree functions.
 * Use these where possible instead of direct access.
 */
struct nhg_hash_entry *zebra_nhg_alloc(void);
void zebra_nhg_free(struct nhg_hash_entry *nhe);
/* In order to clear a generic hash, we need a generic api, sigh. */
void zebra_nhg_hash_free(void *p);

/* Init an nhe, for use in a hash lookup for example. There's some fuzziness
 * if the nhe represents only a single nexthop, so we try to capture that
 * variant also.
 */
void zebra_nhe_init(struct nhg_hash_entry *nhe, afi_t afi,
		    const struct nexthop *nh);

/*
 * Shallow copy of 'orig', into new/allocated nhe.
 */
struct nhg_hash_entry *zebra_nhe_copy(const struct nhg_hash_entry *orig,
				      uint32_t id);

/* Allocate, free backup nexthop info objects */
struct nhg_backup_info *zebra_nhg_backup_alloc(void);
void zebra_nhg_backup_free(struct nhg_backup_info **p);

struct nexthop_group *zebra_nhg_get_backup_nhg(struct nhg_hash_entry *nhe);

extern struct nhg_hash_entry *zebra_nhg_resolve(struct nhg_hash_entry *nhe);

extern unsigned int zebra_nhg_depends_count(const struct nhg_hash_entry *nhe);
extern bool zebra_nhg_depends_is_empty(const struct nhg_hash_entry *nhe);

extern unsigned int
zebra_nhg_dependents_count(const struct nhg_hash_entry *nhe);
extern bool zebra_nhg_dependents_is_empty(const struct nhg_hash_entry *nhe);

/* Lookup ID, doesn't create */
extern struct nhg_hash_entry *zebra_nhg_lookup_id(uint32_t id);

/* Hash functions */
extern uint32_t zebra_nhg_hash_key(const void *arg);
extern uint32_t zebra_nhg_id_key(const void *arg);

extern bool zebra_nhg_hash_equal(const void *arg1, const void *arg2);
extern bool zebra_nhg_hash_id_equal(const void *arg1, const void *arg2);

/*
 * Process a context off of a queue.
 * Specifically this should be from
 * the rib meta queue.
 */
extern int nhg_ctx_process(struct nhg_ctx *ctx);
void nhg_ctx_free(struct nhg_ctx **ctx);

/* Find via kernel nh creation */
extern int zebra_nhg_kernel_find(uint32_t id, struct nexthop *nh,
				 struct nh_grp *grp, uint8_t count,
				 vrf_id_t vrf_id, afi_t afi, int type,
				 int startup);
/* Del via kernel */
extern int zebra_nhg_kernel_del(uint32_t id, vrf_id_t vrf_id);
<<<<<<< HEAD
=======

/* Find an nhe based on a nexthop_group */
extern struct nhg_hash_entry *zebra_nhg_rib_find(uint32_t id,
						 struct nexthop_group *nhg,
						 afi_t rt_afi, int type);

/* Find an nhe based on a route's nhe, used during route creation */
struct nhg_hash_entry *
zebra_nhg_rib_find_nhe(struct nhg_hash_entry *rt_nhe, afi_t rt_afi);


/**
 * Functions for Add/Del/Replace via protocol NHG creation.
 *
 * The NHEs will not be hashed. They will only be present in the
 * ID table and therefore not sharable.
 *
 * It is the owning protocols job to manage these.
 */

/*
 * Add NHE. If already exists, Replace.
 *
 * Returns allocated NHE on success, otherwise NULL.
 */
struct nhg_hash_entry *zebra_nhg_proto_add(uint32_t id, int type,
					   uint16_t instance, uint32_t session,
					   struct nexthop_group *nhg,
					   afi_t afi);
>>>>>>> f44e7a37

/*
 * Del NHE.
 *
 * Returns deleted NHE on success, otherwise NULL.
 *
 * Caller must decrement ref with zebra_nhg_decrement_ref() when done.
 */
struct nhg_hash_entry *zebra_nhg_proto_del(uint32_t id, int type);

/*
 * Remove specific by proto NHGs.
 *
 * Called after client disconnect.
 *
 */
unsigned long zebra_nhg_score_proto(int type);

/* Reference counter functions */
extern void zebra_nhg_decrement_ref(struct nhg_hash_entry *nhe);
extern void zebra_nhg_increment_ref(struct nhg_hash_entry *nhe);

/* Check validity of nhe, if invalid will update dependents as well */
extern void zebra_nhg_check_valid(struct nhg_hash_entry *nhe);

/* Convert nhe depends to a grp context that can be passed around safely */
extern uint8_t zebra_nhg_nhe2grp(struct nh_grp *grp, struct nhg_hash_entry *nhe,
				 int size);

/* Dataplane install/uninstall */
extern void zebra_nhg_install_kernel(struct nhg_hash_entry *nhe);
extern void zebra_nhg_uninstall_kernel(struct nhg_hash_entry *nhe);

/* Forward ref of dplane update context type */
struct zebra_dplane_ctx;
extern void zebra_nhg_dplane_result(struct zebra_dplane_ctx *ctx);


/* Sweep the nhg hash tables for old entries on restart */
extern void zebra_nhg_sweep_table(struct hash *hash);

/*
 * We are shutting down but the nexthops should be kept
 * as that -r has been specified and we don't want to delete
 * the routes unintentionally
 */
extern void zebra_nhg_mark_keep(void);

/* Nexthop resolution processing */
struct route_entry; /* Forward ref to avoid circular includes */
extern int nexthop_active_update(struct route_node *rn, struct route_entry *re);

<<<<<<< HEAD
=======
#ifdef __cplusplus
}
#endif

>>>>>>> f44e7a37
#endif	/* __ZEBRA_NHG_H__ */<|MERGE_RESOLUTION|>--- conflicted
+++ resolved
@@ -212,8 +212,6 @@
  */
 void zebra_nhg_enable_kernel_nexthops(bool set);
 bool zebra_nhg_kernel_nexthops_enabled(void);
-<<<<<<< HEAD
-=======
 
 /* Global control for zebra to only use proto-owned nexthops */
 void zebra_nhg_set_proto_nexthops_only(bool set);
@@ -222,7 +220,6 @@
 /* Global control for use of activated backups for recursive resolution. */
 void zebra_nhg_set_recursive_use_backups(bool set);
 bool zebra_nhg_recursive_use_backups(void);
->>>>>>> f44e7a37
 
 /**
  * NHE abstracted tree functions.
@@ -286,8 +283,6 @@
 				 int startup);
 /* Del via kernel */
 extern int zebra_nhg_kernel_del(uint32_t id, vrf_id_t vrf_id);
-<<<<<<< HEAD
-=======
 
 /* Find an nhe based on a nexthop_group */
 extern struct nhg_hash_entry *zebra_nhg_rib_find(uint32_t id,
@@ -317,7 +312,6 @@
 					   uint16_t instance, uint32_t session,
 					   struct nexthop_group *nhg,
 					   afi_t afi);
->>>>>>> f44e7a37
 
 /*
  * Del NHE.
@@ -370,11 +364,8 @@
 struct route_entry; /* Forward ref to avoid circular includes */
 extern int nexthop_active_update(struct route_node *rn, struct route_entry *re);
 
-<<<<<<< HEAD
-=======
 #ifdef __cplusplus
 }
 #endif
 
->>>>>>> f44e7a37
 #endif	/* __ZEBRA_NHG_H__ */