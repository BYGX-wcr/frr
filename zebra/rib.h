--- conflicted
+++ resolved
@@ -351,17 +351,10 @@
 extern int rib_add_multipath (afi_t afi, safi_t safi, struct prefix *,
 			      struct prefix_ipv6 *src_p, struct rib *);
 
-<<<<<<< HEAD
-extern int rib_delete (afi_t afi, safi_t safi, vrf_id_t vrf_id, int type,
-		       u_short instance, int flags, struct prefix *p,
-		       struct prefix_ipv6 *src_p, union g_addr *gate,
-		       ifindex_t ifindex, u_int32_t table_id);
-=======
 extern void rib_delete (afi_t afi, safi_t safi, vrf_id_t vrf_id, int type,
 			u_short instance, int flags, struct prefix *p,
-			union g_addr *gate, ifindex_t ifindex,
-			u_int32_t table_id);
->>>>>>> 26df3a33
+			struct prefix_ipv6 *src_p, union g_addr *gate,
+			ifindex_t ifindex, u_int32_t table_id);
 
 extern struct rib *rib_match (afi_t afi, safi_t safi, vrf_id_t, union g_addr *,
 			      struct route_node **rn_out);
