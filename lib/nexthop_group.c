--- conflicted
+++ resolved
@@ -710,15 +710,11 @@
 	  <A.B.C.D|X:X::X:X>$addr [INTERFACE$intf]\
 	  |INTERFACE$intf\
 	>\
-<<<<<<< HEAD
-	[nexthop-vrf NAME$vrf_name]",
-=======
 	[{ \
 	   nexthop-vrf NAME$vrf_name \
 	   |label WORD \
            |weight (1-255) \
 	}]",
->>>>>>> c0038fca
       NO_STR
       "Specify one of the nexthops in this ECMP group\n"
       "v4 Address\n"
@@ -738,12 +734,8 @@
 	int lbl_ret = 0;
 	bool legal;
 
-<<<<<<< HEAD
-	legal = nexthop_group_parse_nexthop(&nhop, addr, intf, vrf_name);
-=======
 	legal = nexthop_group_parse_nexthop(&nhop, addr, intf, vrf_name, label,
 					    &lbl_ret, weight);
->>>>>>> c0038fca
 
 	if (nhop.type == NEXTHOP_TYPE_IPV6
 	    && IN6_IS_ADDR_LINKLOCAL(&nhop.gate.ipv6)) {
@@ -776,12 +768,8 @@
 	nh = nexthop_exists(&nhgc->nhg, &nhop);
 
 	if (no) {
-<<<<<<< HEAD
-		nexthop_group_unsave_nhop(nhgc, vrf_name, addr, intf);
-=======
 		nexthop_group_unsave_nhop(nhgc, vrf_name, addr, intf, label,
 					  weight);
->>>>>>> c0038fca
 		if (nh) {
 			_nexthop_del(&nhgc->nhg, nh);
 
@@ -799,12 +787,8 @@
 			_nexthop_add(&nhgc->nhg.nexthop, nh);
 		}
 
-<<<<<<< HEAD
-		nexthop_group_save_nhop(nhgc, vrf_name, addr, intf);
-=======
 		nexthop_group_save_nhop(nhgc, vrf_name, addr, intf, label,
 					weight);
->>>>>>> c0038fca
 
 		if (legal && nhg_hooks.add_nexthop)
 			nhg_hooks.add_nexthop(nhgc, nh);
