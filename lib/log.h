/*
 * Zebra logging funcions.
 * Copyright (C) 1997, 1998, 1999 Kunihiro Ishiguro
 *
 * This file is part of GNU Zebra.
 *
 * GNU Zebra is free software; you can redistribute it and/or modify it
 * under the terms of the GNU General Public License as published by the
 * Free Software Foundation; either version 2, or (at your option) any
 * later version.
 *
 * GNU Zebra is distributed in the hope that it will be useful, but
 * WITHOUT ANY WARRANTY; without even the implied warranty of
 * MERCHANTABILITY or FITNESS FOR A PARTICULAR PURPOSE.  See the GNU
 * General Public License for more details.
 *
 * You should have received a copy of the GNU General Public License along
 * with this program; see the file COPYING; if not, write to the Free Software
 * Foundation, Inc., 51 Franklin St, Fifth Floor, Boston, MA 02110-1301 USA
 */

#ifndef _ZEBRA_LOG_H
#define _ZEBRA_LOG_H

#include <syslog.h>
#include <stdint.h>
#include <stdbool.h>
#include <stdio.h>
#include <stdarg.h>
#include "lib/hook.h"

<<<<<<< HEAD
=======
#ifdef __cplusplus
extern "C" {
#endif

>>>>>>> 23db048e
/* Hook for external logging function */
DECLARE_HOOK(zebra_ext_log, (int priority, const char *format, va_list args),
	     (priority, format, args));

/* Here is some guidance on logging levels to use:
 *
 * LOG_DEBUG	- For all messages that are enabled by optional debugging
 *		  features, typically preceded by "if (IS...DEBUG...)"
 * LOG_INFO	- Information that may be of interest, but everything seems
 *		  to be working properly.
 * LOG_NOTICE	- Only for message pertaining to daemon startup or shutdown.
 * LOG_WARNING	- Warning conditions: unexpected events, but the daemon believes
 *		  it can continue to operate correctly.
 * LOG_ERR	- Error situations indicating malfunctions.  Probably require
 *		  attention.
 *
 * Note: LOG_CRIT, LOG_ALERT, and LOG_EMERG are currently not used anywhere,
 * please use LOG_ERR instead.
 */

/* If maxlvl is set to ZLOG_DISABLED, then no messages will be sent
   to that logging destination. */
#define ZLOG_DISABLED	(LOG_EMERG-1)

typedef enum {
	ZLOG_DEST_SYSLOG = 0,
	ZLOG_DEST_STDOUT,
	ZLOG_DEST_MONITOR,
	ZLOG_DEST_FILE
} zlog_dest_t;
#define ZLOG_NUM_DESTS		(ZLOG_DEST_FILE+1)

extern bool zlog_startup_stderr;

/* Message structure. */
struct message {
	int key;
	const char *str;
};

/* Open zlog function */
extern void openzlog(const char *progname, const char *protoname,
		     uint16_t instance, int syslog_options,
		     int syslog_facility);

/* Close zlog function. */
extern void closezlog(void);

/* GCC have printf type attribute check.  */
#ifdef __GNUC__
#define PRINTF_ATTRIBUTE(a,b) __attribute__ ((__format__ (__printf__, a, b)))
#else
#define PRINTF_ATTRIBUTE(a,b)
#endif /* __GNUC__ */

/* Handy zlog functions. */
extern void zlog_err(const char *format, ...) PRINTF_ATTRIBUTE(1, 2);
extern void zlog_warn(const char *format, ...) PRINTF_ATTRIBUTE(1, 2);
extern void zlog_info(const char *format, ...) PRINTF_ATTRIBUTE(1, 2);
extern void zlog_notice(const char *format, ...) PRINTF_ATTRIBUTE(1, 2);
extern void zlog_debug(const char *format, ...) PRINTF_ATTRIBUTE(1, 2);
extern void zlog(int priority, const char *format, ...) PRINTF_ATTRIBUTE(2, 3);

/* For logs which have error codes associated with them */
#define flog_err(ferr_id, format, ...)                                        \
	zlog_err("[EC %" PRIu32 "] " format, ferr_id, ##__VA_ARGS__)
#define flog_err_sys(ferr_id, format, ...)                                     \
	flog_err(ferr_id, format, ##__VA_ARGS__)
#define flog_warn(ferr_id, format, ...)                                        \
	zlog_warn("[EC %" PRIu32 "] " format, ferr_id, ##__VA_ARGS__)
#define flog(priority, ferr_id, format, ...)                                   \
	zlog(priority, "[EC %" PRIu32 "] " format, ferr_id, ##__VA_ARGS__)

extern void zlog_thread_info(int log_level);

/* Set logging level for the given destination.  If the log_level
   argument is ZLOG_DISABLED, then the destination is disabled.
   This function should not be used for file logging (use zlog_set_file
   or zlog_reset_file instead). */
extern void zlog_set_level(zlog_dest_t, int log_level);

/* Set logging to the given filename at the specified level. */
extern int zlog_set_file(const char *filename, int log_level);
/* Disable file logging. */
extern int zlog_reset_file(void);

/* Rotate log. */
extern int zlog_rotate(void);

const char *lookup_msg(const struct message *mz, int kz, const char *nf);

/* Safe version of strerror -- never returns NULL. */
extern const char *safe_strerror(int errnum);

/* To be called when a fatal signal is caught. */
extern void zlog_signal(int signo, const char *action
#ifdef SA_SIGINFO
			,
			siginfo_t *siginfo, void *program_counter
#endif
			);

/* Log a backtrace. */
extern void zlog_backtrace(int priority);

/* Log a backtrace, but in an async-signal-safe way.  Should not be
   called unless the program is about to exit or abort, since it messes
   up the state of zlog file pointers.  If program_counter is non-NULL,
   that is logged in addition to the current backtrace. */
extern void zlog_backtrace_sigsafe(int priority, void *program_counter);

/* Puts a current timestamp in buf and returns the number of characters
   written (not including the terminating NUL).  The purpose of
   this function is to avoid calls to localtime appearing all over the code.
   It caches the most recent localtime result and can therefore
   avoid multiple calls within the same second.  If buflen is too small,
   *buf will be set to '\0', and 0 will be returned. */
#define QUAGGA_TIMESTAMP_LEN 40
extern size_t quagga_timestamp(int timestamp_precision /* # subsecond digits */,
			       char *buf, size_t buflen);

extern void zlog_hexdump(const void *mem, unsigned int len);
extern const char *zlog_sanitize(char *buf, size_t bufsz, const void *in,
				 size_t inlen);


extern int vzlog_test(int priority);

/* structure useful for avoiding repeated rendering of the same timestamp */
struct timestamp_control {
	size_t len;			/* length of rendered timestamp */
	int precision;			/* configuration parameter */
	int already_rendered;		/* should be initialized to 0 */
	char buf[QUAGGA_TIMESTAMP_LEN]; /* will contain the rendered timestamp
					   */
};

/* Defines for use in command construction: */

#define LOG_LEVEL_DESC                                                         \
	"System is unusable\n"                                                 \
	"Immediate action needed\n"                                            \
	"Critical conditions\n"                                                \
	"Error conditions\n"                                                   \
	"Warning conditions\n"                                                 \
	"Normal but significant conditions\n"                                  \
	"Informational messages\n"                                             \
	"Debugging messages\n"

#define LOG_FACILITY_DESC                                                      \
	"Kernel\n"                                                             \
	"User process\n"                                                       \
	"Mail system\n"                                                        \
	"System daemons\n"                                                     \
	"Authorization system\n"                                               \
	"Syslog itself\n"                                                      \
	"Line printer system\n"                                                \
	"USENET news\n"                                                        \
	"Unix-to-Unix copy system\n"                                           \
	"Cron/at facility\n"                                                   \
	"Local use\n"                                                          \
	"Local use\n"                                                          \
	"Local use\n"                                                          \
	"Local use\n"                                                          \
	"Local use\n"                                                          \
	"Local use\n"                                                          \
	"Local use\n"                                                          \
	"Local use\n"

#ifdef __cplusplus
}
#endif

#endif /* _ZEBRA_LOG_H */<|MERGE_RESOLUTION|>--- conflicted
+++ resolved
@@ -29,13 +29,10 @@
 #include <stdarg.h>
 #include "lib/hook.h"
 
-<<<<<<< HEAD
-=======
 #ifdef __cplusplus
 extern "C" {
 #endif
 
->>>>>>> 23db048e
 /* Hook for external logging function */
 DECLARE_HOOK(zebra_ext_log, (int priority, const char *format, va_list args),
 	     (priority, format, args));
