--- conflicted
+++ resolved
@@ -5,11 +5,7 @@
 188  ospf
 189  rip
 190  ripng
-<<<<<<< HEAD
-191  static
-194  babel
-=======
 191  nhrp
 192  eigrp
 193  ldp
->>>>>>> ad2e2470
+194  babel