--- conflicted
+++ resolved
@@ -1282,14 +1282,10 @@
   struct in_addr value;
   struct ospf_pce_info *pi = &OspfRI.pce_info;
 
-<<<<<<< HEAD
-  if (!inet_aton (argv[idx_ipv4]->arg, &value))
-=======
   if (!ospf_ri_enabled (vty))
     return CMD_WARNING;
 
-  if (!inet_aton (argv[0], &value))
->>>>>>> 284a4a0c
+  if (!inet_aton (argv[idx_ipv4]->arg, &value))
     {
       vty_out (vty, "Please specify PCE Address by A.B.C.D%s", VTY_NEWLINE);
       return CMD_WARNING;
@@ -1337,14 +1333,10 @@
   uint32_t scope;
   struct ospf_pce_info *pi = &OspfRI.pce_info;
 
-<<<<<<< HEAD
-  if (sscanf (argv[idx_bitpattern]->arg, "0x%x", &scope) != 1)
-=======
   if (!ospf_ri_enabled (vty))
     return CMD_WARNING;
 
-  if (sscanf (argv[0], "0x%x", &scope) != 1)
->>>>>>> 284a4a0c
+  if (sscanf (argv[idx_bitpattern]->arg, "0x%x", &scope) != 1)
     {
       vty_out (vty, "pce_path_scope: fscanf: %s%s", safe_strerror (errno),
                VTY_NEWLINE);
@@ -1395,14 +1387,10 @@
   struct listnode *node;
   struct ri_pce_subtlv_domain *domain;
 
-<<<<<<< HEAD
-  if (sscanf (argv[idx_number]->arg, "%d", &as) != 1)
-=======
   if (!ospf_ri_enabled (vty))
     return CMD_WARNING;
 
-  if (sscanf (argv[0], "%d", &as) != 1)
->>>>>>> 284a4a0c
+  if (sscanf (argv[idx_number]->arg, "%d", &as) != 1)
     {
       vty_out (vty, "pce_domain: fscanf: %s%s", safe_strerror (errno),
                VTY_NEWLINE);
@@ -1472,14 +1460,10 @@
   struct listnode *node;
   struct ri_pce_subtlv_neighbor *neighbor;
 
-<<<<<<< HEAD
-  if (sscanf (argv[idx_number]->arg, "%d", &as) != 1)
-=======
   if (!ospf_ri_enabled (vty))
     return CMD_WARNING;
 
-  if (sscanf (argv[0], "%d", &as) != 1)
->>>>>>> 284a4a0c
+  if (sscanf (argv[idx_number]->arg, "%d", &as) != 1)
     {
       vty_out (vty, "pce_neighbor: fscanf: %s%s", safe_strerror (errno),
                VTY_NEWLINE);
@@ -1546,14 +1530,10 @@
   uint32_t cap;
   struct ospf_pce_info *pce = &OspfRI.pce_info;
 
-<<<<<<< HEAD
-  if (sscanf (argv[idx_bitpattern]->arg, "0x%x", &cap) != 1)
-=======
   if (!ospf_ri_enabled (vty))
     return CMD_WARNING;
 
-  if (sscanf (argv[0], "0x%x", &cap) != 1)
->>>>>>> 284a4a0c
+  if (sscanf (argv[idx_bitpattern]->arg, "0x%x", &cap) != 1)
     {
       vty_out (vty, "pce_cap_flag: fscanf: %s%s", safe_strerror (errno),
                VTY_NEWLINE);
