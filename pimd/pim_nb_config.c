--- conflicted
+++ resolved
@@ -147,35 +147,6 @@
 	return 1;
 }
 
-<<<<<<< HEAD
-static int pim_cmd_interface_delete(struct interface *ifp)
-{
-	struct pim_interface *pim_ifp = ifp->info;
-
-	if (!pim_ifp)
-		return 1;
-
-	pim_ifp->pim_enable = false;
-
-	pim_if_membership_clear(ifp);
-
-	/*
-	 * pim_sock_delete() removes all neighbors from
-	 * pim_ifp->pim_neighbor_list.
-	 */
-	pim_sock_delete(ifp, "pim unconfigured on interface");
-	pim_upstream_nh_if_update(pim_ifp->pim, ifp);
-
-	if (!pim_ifp->gm_enable) {
-		pim_if_addr_del_all(ifp);
-		pim_if_delete(ifp);
-	}
-
-	return 1;
-}
-
-=======
->>>>>>> 03a143cd
 static int interface_pim_use_src_cmd_worker(struct interface *ifp,
 		pim_addr source_addr, char *errmsg, size_t errmsg_len)
 {
