/*
  PIM for Quagga
  Copyright (C) 2008  Everton da Silva Marques

  This program is free software; you can redistribute it and/or modify
  it under the terms of the GNU General Public License as published by
  the Free Software Foundation; either version 2 of the License, or
  (at your option) any later version.

  This program is distributed in the hope that it will be useful, but
  WITHOUT ANY WARRANTY; without even the implied warranty of
  MERCHANTABILITY or FITNESS FOR A PARTICULAR PURPOSE.  See the GNU
  General Public License for more details.
  
  You should have received a copy of the GNU General Public License
  along with this program; see the file COPYING; if not, write to the
  Free Software Foundation, Inc., 51 Franklin St, Fifth Floor, Boston,
  MA 02110-1301 USA
*/

#include <zebra.h>

#include "lib/json.h"
#include "command.h"
#include "if.h"
#include "prefix.h"
#include "zclient.h"
#include "plist.h"
#include "hash.h"
#include "nexthop.h"

#include "pimd.h"
#include "pim_mroute.h"
#include "pim_cmd.h"
#include "pim_iface.h"
#include "pim_vty.h"
#include "pim_mroute.h"
#include "pim_str.h"
#include "pim_igmp.h"
#include "pim_igmpv3.h"
#include "pim_sock.h"
#include "pim_time.h"
#include "pim_util.h"
#include "pim_oil.h"
#include "pim_neighbor.h"
#include "pim_pim.h"
#include "pim_ifchannel.h"
#include "pim_hello.h"
#include "pim_msg.h"
#include "pim_upstream.h"
#include "pim_rpf.h"
#include "pim_macro.h"
#include "pim_ssmpingd.h"
#include "pim_zebra.h"
#include "pim_static.h"
#include "pim_rp.h"
#include "pim_zlookup.h"
#include "pim_msdp.h"
#include "pim_ssm.h"
#include "pim_nht.h"

static struct cmd_node pim_global_node = {
  PIM_NODE,
  "",
  1 /* vtysh ? yes */
};

static struct cmd_node interface_node = {
  INTERFACE_NODE,
  "%s(config-if)# ",
  1 /* vtysh ? yes */
};

static struct cmd_node debug_node =
{
  DEBUG_NODE,
  "",
  1
};

static void pim_if_membership_clear(struct interface *ifp)
{
  struct pim_interface *pim_ifp;

  pim_ifp = ifp->info;
  zassert(pim_ifp);

  if (PIM_IF_TEST_PIM(pim_ifp->options) &&
      PIM_IF_TEST_IGMP(pim_ifp->options)) {
    return;
  }

  pim_ifchannel_membership_clear(ifp);
}

/*
  When PIM is disabled on interface, IGMPv3 local membership
  information is not injected into PIM interface state.

  The function pim_if_membership_refresh() fetches all IGMPv3 local
  membership information into PIM. It is intented to be called
  whenever PIM is enabled on the interface in order to collect missed
  local membership information.
 */
static void pim_if_membership_refresh(struct interface *ifp)
{
  struct pim_interface *pim_ifp;
  struct listnode      *sock_node;
  struct igmp_sock     *igmp;

  pim_ifp = ifp->info;
  zassert(pim_ifp);

  if (!PIM_IF_TEST_PIM(pim_ifp->options))
    return;
  if (!PIM_IF_TEST_IGMP(pim_ifp->options))
    return;

  /*
    First clear off membership from all PIM (S,G) entries on the
    interface
  */

  pim_ifchannel_membership_clear(ifp);

  /*
    Then restore PIM (S,G) membership from all IGMPv3 (S,G) entries on
    the interface
  */

  /* scan igmp sockets */
  for (ALL_LIST_ELEMENTS_RO(pim_ifp->igmp_socket_list, sock_node, igmp)) {
    struct listnode   *grpnode;
    struct igmp_group *grp;
    
    /* scan igmp groups */
    for (ALL_LIST_ELEMENTS_RO(igmp->igmp_group_list, grpnode, grp)) {
      struct listnode    *srcnode;
      struct igmp_source *src;
      
      /* scan group sources */
      for (ALL_LIST_ELEMENTS_RO(grp->group_source_list, srcnode, src)) {

	if (IGMP_SOURCE_TEST_FORWARDING(src->source_flags)) {
	  struct prefix_sg sg;

	  memset (&sg, 0, sizeof (struct prefix_sg));
	  sg.src = src->source_addr;
	  sg.grp = grp->group_addr;
	  pim_ifchannel_local_membership_add(ifp, &sg);
	}
	
      } /* scan group sources */
    } /* scan igmp groups */
  } /* scan igmp sockets */

  /*
    Finally delete every PIM (S,G) entry lacking all state info
   */

  pim_ifchannel_delete_on_noinfo(ifp);

}

static void pim_show_assert(struct vty *vty)
{
  struct pim_interface *pim_ifp;
  struct pim_ifchannel *ch;
  struct listnode *ch_node;
  struct in_addr ifaddr;
  time_t now;
  
  now = pim_time_monotonic_sec();

  vty_out(vty,
	  "Interface Address         Source          Group           State  Winner          Uptime   Timer%s",
	  VTY_NEWLINE);

  for (ALL_LIST_ELEMENTS_RO(pim_ifchannel_list, ch_node, ch)) {
    char ch_src_str[INET_ADDRSTRLEN];
    char ch_grp_str[INET_ADDRSTRLEN];
    char winner_str[INET_ADDRSTRLEN];
    char uptime[10];
    char timer[10];

    pim_ifp = ch->interface->info;
    
    if (!pim_ifp)
      continue;

    ifaddr = pim_ifp->primary_address;

    pim_inet4_dump("<ch_src?>", ch->sg.src,
		   ch_src_str, sizeof(ch_src_str));
    pim_inet4_dump("<ch_grp?>", ch->sg.grp,
		   ch_grp_str, sizeof(ch_grp_str));
    pim_inet4_dump("<assrt_win?>", ch->ifassert_winner,
		   winner_str, sizeof(winner_str));

    pim_time_uptime(uptime, sizeof(uptime), now - ch->ifassert_creation);
    pim_time_timer_to_mmss(timer, sizeof(timer),
			   ch->t_ifassert_timer);

    vty_out(vty, "%-9s %-15s %-15s %-15s %-6s %-15s %-8s %-5s%s",
	    ch->interface->name,
	    inet_ntoa(ifaddr),
	    ch_src_str,
	    ch_grp_str,
	    pim_ifchannel_ifassert_name(ch->ifassert_state),
	    winner_str,
	    uptime,
	    timer,
	    VTY_NEWLINE);
  } /* scan interface channels */
}

static void pim_show_assert_internal(struct vty *vty)
{
  struct pim_interface *pim_ifp;
  struct listnode *ch_node;
  struct pim_ifchannel *ch;
  struct in_addr ifaddr;

  vty_out(vty,
	  "CA:   CouldAssert%s"
	  "ECA:  Evaluate CouldAssert%s"
	  "ATD:  AssertTrackingDesired%s"
	  "eATD: Evaluate AssertTrackingDesired%s%s",
	  VTY_NEWLINE, VTY_NEWLINE, VTY_NEWLINE, VTY_NEWLINE, VTY_NEWLINE);

  vty_out(vty,
	  "Interface Address         Source          Group           CA  eCA ATD eATD%s",
	  VTY_NEWLINE);

  for (ALL_LIST_ELEMENTS_RO(pim_ifchannel_list, ch_node, ch)) {
    pim_ifp = ch->interface->info;
    
    if (!pim_ifp)
      continue;

    ifaddr = pim_ifp->primary_address;

    char ch_src_str[INET_ADDRSTRLEN];
    char ch_grp_str[INET_ADDRSTRLEN];

    pim_inet4_dump("<ch_src?>", ch->sg.src,
		   ch_src_str, sizeof(ch_src_str));
    pim_inet4_dump("<ch_grp?>", ch->sg.grp,
		   ch_grp_str, sizeof(ch_grp_str));
    vty_out(vty, "%-9s %-15s %-15s %-15s %-3s %-3s %-3s %-4s%s",
	    ch->interface->name,
	    inet_ntoa(ifaddr),
	    ch_src_str,
	    ch_grp_str,
	    PIM_IF_FLAG_TEST_COULD_ASSERT(ch->flags) ? "yes" : "no",
	    pim_macro_ch_could_assert_eval(ch) ? "yes" : "no",
	    PIM_IF_FLAG_TEST_ASSERT_TRACKING_DESIRED(ch->flags) ? "yes" : "no",
	    pim_macro_assert_tracking_desired_eval(ch) ? "yes" : "no",
	    VTY_NEWLINE);
  } /* scan interface channels */
}

static void pim_show_assert_metric(struct vty *vty)
{
  struct pim_interface *pim_ifp;
  struct listnode *ch_node;
  struct pim_ifchannel *ch;
  struct in_addr ifaddr;

  vty_out(vty,
	  "Interface Address         Source          Group           RPT Pref Metric Address        %s",
	  VTY_NEWLINE);

  for (ALL_LIST_ELEMENTS_RO(pim_ifchannel_list, ch_node, ch)) {
    pim_ifp = ch->interface->info;

    if (!pim_ifp)
      continue;

    ifaddr = pim_ifp->primary_address;

    char ch_src_str[INET_ADDRSTRLEN];
    char ch_grp_str[INET_ADDRSTRLEN];
    char addr_str[INET_ADDRSTRLEN];
    struct pim_assert_metric am;

    am = pim_macro_spt_assert_metric(&ch->upstream->rpf, pim_ifp->primary_address);

    pim_inet4_dump("<ch_src?>", ch->sg.src,
		   ch_src_str, sizeof(ch_src_str));
    pim_inet4_dump("<ch_grp?>", ch->sg.grp,
		   ch_grp_str, sizeof(ch_grp_str));
    pim_inet4_dump("<addr?>", am.ip_address,
		   addr_str, sizeof(addr_str));

    vty_out(vty, "%-9s %-15s %-15s %-15s %-3s %4u %6u %-15s%s",
	    ch->interface->name,
	    inet_ntoa(ifaddr),
	    ch_src_str,
	    ch_grp_str,
	    am.rpt_bit_flag ? "yes" : "no",
	    am.metric_preference,
	    am.route_metric,
	    addr_str,
	    VTY_NEWLINE);
    } /* scan interface channels */
}

static void pim_show_assert_winner_metric(struct vty *vty)
{
  struct pim_interface *pim_ifp;
  struct listnode *ch_node;
  struct pim_ifchannel *ch;
  struct in_addr ifaddr;
  
  vty_out(vty,
	  "Interface Address         Source          Group           RPT Pref Metric Address        %s",
	  VTY_NEWLINE);

  for (ALL_LIST_ELEMENTS_RO(pim_ifchannel_list, ch_node, ch)) {
    pim_ifp = ch->interface->info;
    
    if (!pim_ifp)
      continue;

    ifaddr = pim_ifp->primary_address;

    char ch_src_str[INET_ADDRSTRLEN];
    char ch_grp_str[INET_ADDRSTRLEN];
    char addr_str[INET_ADDRSTRLEN];
    struct pim_assert_metric *am;
    char pref_str[5];
    char metr_str[7];

    am = &ch->ifassert_winner_metric;

    pim_inet4_dump("<ch_src?>", ch->sg.src,
		   ch_src_str, sizeof(ch_src_str));
    pim_inet4_dump("<ch_grp?>", ch->sg.grp,
		   ch_grp_str, sizeof(ch_grp_str));
    pim_inet4_dump("<addr?>", am->ip_address,
		   addr_str, sizeof(addr_str));

    if (am->metric_preference == PIM_ASSERT_METRIC_PREFERENCE_MAX)
      snprintf(pref_str, sizeof(pref_str), "INFI");
    else
      snprintf(pref_str, sizeof(pref_str), "%4u", am->metric_preference);

    if (am->route_metric == PIM_ASSERT_ROUTE_METRIC_MAX)
      snprintf(metr_str, sizeof(metr_str), "INFI");
    else
      snprintf(metr_str, sizeof(metr_str), "%6u", am->route_metric);

    vty_out(vty, "%-9s %-15s %-15s %-15s %-3s %-4s %-6s %-15s%s",
	    ch->interface->name,
	    inet_ntoa(ifaddr),
	    ch_src_str,
	    ch_grp_str,
	    am->rpt_bit_flag ? "yes" : "no",
	    pref_str,
	    metr_str,
	    addr_str,
	    VTY_NEWLINE);
  } /* scan interface channels */
}

static void json_object_pim_ifp_add(struct json_object *json, struct interface *ifp)
{
  struct pim_interface *pim_ifp;

  pim_ifp = ifp->info;
  json_object_string_add(json, "name", ifp->name);
  json_object_string_add(json, "state", if_is_up(ifp) ? "up" : "down");
  json_object_string_add(json, "address", inet_ntoa(pim_ifp->primary_address));
  json_object_int_add(json, "index", ifp->ifindex);

  if (if_is_multicast(ifp))
    json_object_boolean_true_add(json, "flagMulticast");

  if (if_is_broadcast(ifp))
    json_object_boolean_true_add(json, "flagBroadcast");

  if (ifp->flags & IFF_ALLMULTI)
    json_object_boolean_true_add(json, "flagAllMulticast");

  if (ifp->flags & IFF_PROMISC)
    json_object_boolean_true_add(json, "flagPromiscuous");

  if (PIM_IF_IS_DELETED(ifp))
    json_object_boolean_true_add(json, "flagDeleted");

  if (pim_if_lan_delay_enabled(ifp))
    json_object_boolean_true_add(json, "lanDelayEnabled");
}

static void pim_show_membership(struct vty *vty, u_char uj)
{
  struct pim_interface *pim_ifp;
  struct listnode *ch_node;
  struct pim_ifchannel *ch;
  enum json_type type;
  json_object *json = NULL;
  json_object *json_iface = NULL;
  json_object *json_row = NULL;
  json_object *json_tmp = NULL;

  json = json_object_new_object();

  for (ALL_LIST_ELEMENTS_RO(pim_ifchannel_list, ch_node, ch)) {

    pim_ifp = ch->interface->info;

    if (!pim_ifp)
      continue;

    char ch_src_str[INET_ADDRSTRLEN];
    char ch_grp_str[INET_ADDRSTRLEN];

    pim_inet4_dump("<ch_src?>", ch->sg.src,
		   ch_src_str, sizeof(ch_src_str));
    pim_inet4_dump("<ch_grp?>", ch->sg.grp,
		   ch_grp_str, sizeof(ch_grp_str));

    json_object_object_get_ex(json, ch->interface->name, &json_iface);

    if (!json_iface) {
      json_iface = json_object_new_object();
      json_object_pim_ifp_add(json_iface, ch->interface);
      json_object_object_add(json, ch->interface->name, json_iface);
    }

    json_row = json_object_new_object();
    json_object_string_add(json_row, "source", ch_src_str);
    json_object_string_add(json_row, "group", ch_grp_str);
    json_object_string_add(json_row, "localMembership",
			   ch->local_ifmembership == PIM_IFMEMBERSHIP_NOINFO ?  "NOINFO" : "INCLUDE");
    json_object_object_add(json_iface, ch_grp_str, json_row);
  } /* scan interface channels */

  if (uj) {
    vty_out (vty, "%s%s", json_object_to_json_string_ext(json, JSON_C_TO_STRING_PRETTY), VTY_NEWLINE);
  } else {
    vty_out(vty,
            "Interface  Address          Source           Group            Membership%s",
            VTY_NEWLINE);

    /*
     * Example of the json data we are traversing
     *
     * {
     *   "swp3":{
     *     "name":"swp3",
     *     "state":"up",
     *     "address":"10.1.20.1",
     *     "index":5,
     *     "flagMulticast":true,
     *     "flagBroadcast":true,
     *     "lanDelayEnabled":true,
     *     "226.10.10.10":{
     *       "source":"*",
     *       "group":"226.10.10.10",
     *       "localMembership":"INCLUDE"
     *     }
     *   }
     * }
     */

    /* foreach interface */
    json_object_object_foreach(json, key, val) {

      /* Find all of the keys where the val is an object. In the example
       * above the only one is 226.10.10.10
       */
      json_object_object_foreach(val, if_field_key, if_field_val) {
        type = json_object_get_type(if_field_val);

        if (type == json_type_object) {
          vty_out(vty, "%-9s  ", key);

          json_object_object_get_ex(val, "address", &json_tmp);
          vty_out(vty, "%-15s  ", json_object_get_string(json_tmp));

          json_object_object_get_ex(if_field_val, "source", &json_tmp);
          vty_out(vty, "%-15s  ", json_object_get_string(json_tmp));

          /* Group */
          vty_out(vty, "%-15s  ", if_field_key);

          json_object_object_get_ex(if_field_val, "localMembership", &json_tmp);
          vty_out(vty, "%-10s%s", json_object_get_string(json_tmp), VTY_NEWLINE);
        }
      }
    }
  }

  json_object_free(json);
}

static void pim_print_ifp_flags(struct vty *vty, struct interface *ifp, int mloop)
{
  vty_out(vty, "Flags%s", VTY_NEWLINE);
  vty_out(vty, "-----%s", VTY_NEWLINE);
  vty_out(vty, "All Multicast   : %s%s", (ifp->flags & IFF_ALLMULTI) ? "yes" : "no", VTY_NEWLINE);
  vty_out(vty, "Broadcast       : %s%s", if_is_broadcast(ifp)? "yes" : "no", VTY_NEWLINE);
  vty_out(vty, "Deleted         : %s%s", PIM_IF_IS_DELETED(ifp) ? "yes" : "no", VTY_NEWLINE);
  vty_out(vty, "Interface Index : %d%s", ifp->ifindex, VTY_NEWLINE);
  vty_out(vty, "Multicast       : %s%s", if_is_multicast(ifp) ? "yes" : "no", VTY_NEWLINE);
  vty_out(vty, "Multicast Loop  : %d%s", mloop, VTY_NEWLINE);
  vty_out(vty, "Promiscuous     : %s%s", (ifp->flags & IFF_PROMISC) ? "yes" : "no", VTY_NEWLINE);
  vty_out(vty, "%s", VTY_NEWLINE);
  vty_out(vty, "%s", VTY_NEWLINE);
}

static void igmp_show_interfaces(struct vty *vty, u_char uj)
{
  struct listnode  *node;
  struct interface *ifp;
  time_t            now;
  json_object *json = NULL;
  json_object *json_row = NULL;

  now = pim_time_monotonic_sec();

  if (uj)
    json = json_object_new_object();
  else
    vty_out(vty,
            "Interface  State          Address  V  Querier  Query Timer    Uptime%s",
            VTY_NEWLINE);

  for (ALL_LIST_ELEMENTS_RO (vrf_iflist (VRF_DEFAULT), node, ifp)) {
    struct pim_interface *pim_ifp;
    struct listnode *sock_node;
    struct igmp_sock *igmp;

    pim_ifp = ifp->info;

    if (!pim_ifp)
      continue;

    for (ALL_LIST_ELEMENTS_RO(pim_ifp->igmp_socket_list, sock_node, igmp)) {
      char uptime[10];
      char query_hhmmss[10];

      pim_time_uptime(uptime, sizeof(uptime), now - igmp->sock_creation);
      pim_time_timer_to_hhmmss(query_hhmmss, sizeof(query_hhmmss), igmp->t_igmp_query_timer);

      if (uj) {
        json_row = json_object_new_object();
        json_object_pim_ifp_add(json_row, ifp);
        json_object_string_add(json_row, "upTime", uptime);
        json_object_int_add(json_row, "version", pim_ifp->igmp_version);

        if (igmp->t_igmp_query_timer) {
          json_object_boolean_true_add(json_row, "querier");
          json_object_string_add(json_row, "queryTimer", query_hhmmss);
        }

        json_object_object_add(json, ifp->name, json_row);

      } else {
        vty_out(vty, "%-9s  %5s  %15s  %d  %7s  %11s  %8s%s",
                ifp->name,
                if_is_up(ifp) ? "up" : "down",
                inet_ntoa(igmp->ifaddr),
                pim_ifp->igmp_version,
	        igmp->t_igmp_query_timer ? "local" : "other",
	        query_hhmmss,
                uptime,
                VTY_NEWLINE);
      }
    }
  }

  if (uj) {
    vty_out (vty, "%s%s", json_object_to_json_string_ext(json, JSON_C_TO_STRING_PRETTY), VTY_NEWLINE);
    json_object_free(json);
  }
}

static void igmp_show_interfaces_single(struct vty *vty, const char *ifname, u_char uj)
{
  struct igmp_sock *igmp;
  struct interface *ifp;
  struct listnode  *node;
  struct listnode *sock_node;
  struct pim_interface *pim_ifp;
  char uptime[10];
  char query_hhmmss[10];
  char other_hhmmss[10];
  int found_ifname = 0;
  int sqi;
  int mloop;
  long gmi_msec;  /* Group Membership Interval */
  long lmqt_msec;
  long ohpi_msec;
  long oqpi_msec; /* Other Querier Present Interval */
  long qri_msec;
  time_t now;

  json_object *json = NULL;
  json_object *json_row = NULL;

  if (uj)
    json = json_object_new_object();

  now = pim_time_monotonic_sec();

  for (ALL_LIST_ELEMENTS_RO (vrf_iflist (VRF_DEFAULT), node, ifp)) {
    pim_ifp = ifp->info;

    if (!pim_ifp)
      continue;

    if (strcmp(ifname, "detail") && strcmp(ifname, ifp->name))
      continue;

    for (ALL_LIST_ELEMENTS_RO(pim_ifp->igmp_socket_list, sock_node, igmp)) {
      found_ifname = 1;
      pim_time_uptime(uptime, sizeof(uptime), now - igmp->sock_creation);
      pim_time_timer_to_hhmmss(query_hhmmss, sizeof(query_hhmmss), igmp->t_igmp_query_timer);
      pim_time_timer_to_hhmmss(other_hhmmss, sizeof(other_hhmmss), igmp->t_other_querier_timer);

      gmi_msec = PIM_IGMP_GMI_MSEC(igmp->querier_robustness_variable,
                                   igmp->querier_query_interval,
                                   pim_ifp->igmp_query_max_response_time_dsec);

      sqi = PIM_IGMP_SQI(pim_ifp->igmp_default_query_interval);

      oqpi_msec = PIM_IGMP_OQPI_MSEC(igmp->querier_robustness_variable,
                                     igmp->querier_query_interval,
                                     pim_ifp->igmp_query_max_response_time_dsec);

      lmqt_msec = PIM_IGMP_LMQT_MSEC(pim_ifp->igmp_query_max_response_time_dsec,
                                     igmp->querier_robustness_variable);

      ohpi_msec = PIM_IGMP_OHPI_DSEC(igmp->querier_robustness_variable,
                                     igmp->querier_query_interval,
                                     pim_ifp->igmp_query_max_response_time_dsec) * 100;

      qri_msec = pim_ifp->igmp_query_max_response_time_dsec * 100;
      mloop = pim_socket_mcastloop_get(pim_ifp->pim_sock_fd);

      if (uj) {
        json_row = json_object_new_object();
        json_object_pim_ifp_add(json_row, ifp);
        json_object_string_add(json_row, "upTime", uptime);
        json_object_string_add(json_row, "querier", igmp->t_igmp_query_timer ? "local" : "other");
        json_object_int_add(json_row, "queryStartCount", igmp->startup_query_count);
        json_object_string_add(json_row, "queryQueryTimer", query_hhmmss);
        json_object_string_add(json_row, "queryOtherTimer", other_hhmmss);
        json_object_int_add(json_row, "version", pim_ifp->igmp_version);
        json_object_int_add(json_row, "timerGroupMembershipIntervalMsec", gmi_msec);
        json_object_int_add(json_row, "timerLastMemberQueryMsec", lmqt_msec);
        json_object_int_add(json_row, "timerOlderHostPresentIntervalMsec", ohpi_msec);
        json_object_int_add(json_row, "timerOtherQuerierPresentIntervalMsec", oqpi_msec);
        json_object_int_add(json_row, "timerQueryInterval", igmp->querier_query_interval);
        json_object_int_add(json_row, "timerQueryResponseIntervalMsec", qri_msec);
        json_object_int_add(json_row, "timerRobustnessVariable", igmp->querier_robustness_variable);
        json_object_int_add(json_row, "timerStartupQueryInterval", sqi);

        json_object_object_add(json, ifp->name, json_row);

      } else {
        vty_out(vty, "Interface : %s%s", ifp->name, VTY_NEWLINE);
        vty_out(vty, "State     : %s%s", if_is_up(ifp) ? "up" : "down", VTY_NEWLINE);
        vty_out(vty, "Address   : %s%s", inet_ntoa(pim_ifp->primary_address), VTY_NEWLINE);
        vty_out(vty, "Uptime    : %s%s", uptime, VTY_NEWLINE);
        vty_out(vty, "Version   : %d%s", pim_ifp->igmp_version, VTY_NEWLINE);
        vty_out(vty, "%s", VTY_NEWLINE);
        vty_out(vty, "%s", VTY_NEWLINE);

        vty_out(vty, "Querier%s", VTY_NEWLINE);
        vty_out(vty, "-------%s", VTY_NEWLINE);
        vty_out(vty, "Querier     : %s%s", igmp->t_igmp_query_timer ? "local" : "other", VTY_NEWLINE);
        vty_out(vty, "Start Count : %d%s", igmp->startup_query_count, VTY_NEWLINE);
        vty_out(vty, "Query Timer : %s%s", query_hhmmss, VTY_NEWLINE);
        vty_out(vty, "Other Timer : %s%s", other_hhmmss, VTY_NEWLINE);
        vty_out(vty, "%s", VTY_NEWLINE);
        vty_out(vty, "%s", VTY_NEWLINE);

        vty_out(vty, "Timers%s", VTY_NEWLINE);
        vty_out(vty, "------%s", VTY_NEWLINE);
        vty_out(vty, "Group Membership Interval      : %lis%s", gmi_msec/1000, VTY_NEWLINE);
        vty_out(vty, "Last Member Query Time         : %lis%s", lmqt_msec/1000, VTY_NEWLINE);
        vty_out(vty, "Older Host Present Interval    : %lis%s", ohpi_msec/1000, VTY_NEWLINE);
        vty_out(vty, "Other Querier Present Interval : %lis%s", oqpi_msec/1000, VTY_NEWLINE);
        vty_out(vty, "Query Interval                 : %ds%s", igmp->querier_query_interval, VTY_NEWLINE);
        vty_out(vty, "Query Response Interval        : %lis%s", qri_msec/1000, VTY_NEWLINE);
        vty_out(vty, "Robustness Variable            : %d%s", igmp->querier_robustness_variable, VTY_NEWLINE);
        vty_out(vty, "Startup Query Interval         : %ds%s", sqi, VTY_NEWLINE);
        vty_out(vty, "%s", VTY_NEWLINE);
        vty_out(vty, "%s", VTY_NEWLINE);

        pim_print_ifp_flags(vty, ifp, mloop);
      }
    }
  }

  if (uj) {
    vty_out (vty, "%s%s", json_object_to_json_string_ext(json, JSON_C_TO_STRING_PRETTY), VTY_NEWLINE);
    json_object_free(json);
  } else {
    if (!found_ifname)
      vty_out (vty, "%% No such interface%s", VTY_NEWLINE);
  }
}

static void igmp_show_interface_join(struct vty *vty)
{
  struct listnode  *node;
  struct interface *ifp;
  time_t            now;
  
  now = pim_time_monotonic_sec();

  vty_out(vty,
	  "Interface Address         Source          Group           Socket Uptime  %s",
	  VTY_NEWLINE);

  for (ALL_LIST_ELEMENTS_RO (vrf_iflist (VRF_DEFAULT), node, ifp)) {
    struct pim_interface *pim_ifp;
    struct listnode *join_node;
    struct igmp_join *ij;
    struct in_addr pri_addr;
    char pri_addr_str[INET_ADDRSTRLEN];

    pim_ifp = ifp->info;
    
    if (!pim_ifp)
      continue;

    if (!pim_ifp->igmp_join_list)
      continue;

    pri_addr = pim_find_primary_addr(ifp);
    pim_inet4_dump("<pri?>", pri_addr, pri_addr_str, sizeof(pri_addr_str));

    for (ALL_LIST_ELEMENTS_RO(pim_ifp->igmp_join_list, join_node, ij)) {
      char group_str[INET_ADDRSTRLEN];
      char source_str[INET_ADDRSTRLEN];
      char uptime[10];

      pim_time_uptime(uptime, sizeof(uptime), now - ij->sock_creation);
      pim_inet4_dump("<grp?>", ij->group_addr, group_str, sizeof(group_str));
      pim_inet4_dump("<src?>", ij->source_addr, source_str, sizeof(source_str));
      
      vty_out(vty, "%-9s %-15s %-15s %-15s %6d %8s%s",
	      ifp->name,
	      pri_addr_str,
	      source_str,
	      group_str,
	      ij->sock_fd,
	      uptime,
	      VTY_NEWLINE);
    } /* for (pim_ifp->igmp_join_list) */

  } /* for (iflist) */

}

static void pim_show_interfaces_single(struct vty *vty, const char *ifname, u_char uj)
{
  struct in_addr ifaddr;
  struct interface *ifp;
  struct listnode *neighnode;
  struct listnode*node;
  struct listnode *upnode;
  struct pim_interface *pim_ifp;
  struct pim_neighbor *neigh;
  struct pim_upstream *up;
  time_t now;
  char dr_str[INET_ADDRSTRLEN];
  char dr_uptime[10];
  char expire[10];
  char grp_str[INET_ADDRSTRLEN];
  char hello_period[10];
  char hello_timer[10];
  char neigh_src_str[INET_ADDRSTRLEN];
  char src_str[INET_ADDRSTRLEN];
  char stat_uptime[10];
  char uptime[10];
  int mloop;
  int found_ifname = 0;
  int print_header;
  json_object *json = NULL;
  json_object *json_row = NULL;
  json_object *json_pim_neighbor = NULL;
  json_object *json_pim_neighbors = NULL;
  json_object *json_group = NULL;
  json_object *json_group_source = NULL;
  json_object *json_fhr_sources = NULL;
  struct pim_secondary_addr *sec_addr;
  struct listnode *sec_node;

  now = pim_time_monotonic_sec();

  if (uj)
    json = json_object_new_object();

  for (ALL_LIST_ELEMENTS_RO (vrf_iflist (VRF_DEFAULT), node, ifp)) {
    pim_ifp = ifp->info;

    if (!pim_ifp)
      continue;

    if (pim_ifp->pim_sock_fd < 0)
      continue;

    if (strcmp(ifname, "detail") && strcmp(ifname, ifp->name))
      continue;

    found_ifname = 1;
    ifaddr = pim_ifp->primary_address;
    pim_inet4_dump("<dr?>", pim_ifp->pim_dr_addr, dr_str, sizeof(dr_str));
    pim_time_uptime_begin(dr_uptime, sizeof(dr_uptime), now, pim_ifp->pim_dr_election_last);
    pim_time_timer_to_hhmmss(hello_timer, sizeof(hello_timer), pim_ifp->t_pim_hello_timer);
    pim_time_mmss(hello_period, sizeof(hello_period), pim_ifp->pim_hello_period);
    pim_time_uptime(stat_uptime, sizeof(stat_uptime), now - pim_ifp->pim_ifstat_start);
    mloop = pim_socket_mcastloop_get(pim_ifp->pim_sock_fd);

    if (uj) {
      char pbuf[PREFIX2STR_BUFFER];
      json_row = json_object_new_object();
      json_object_pim_ifp_add(json_row, ifp);

      if (pim_ifp->update_source.s_addr != INADDR_ANY) {
        json_object_string_add(json_row, "useSource", inet_ntoa(pim_ifp->update_source));
      }
      if (pim_ifp->sec_addr_list) {
        json_object *sec_list = NULL;

        sec_list = json_object_new_array();
        for (ALL_LIST_ELEMENTS_RO(pim_ifp->sec_addr_list, sec_node, sec_addr)) {
          json_object_array_add(sec_list,
                                json_object_new_string(prefix2str(&sec_addr->addr,
								  pbuf,
								  sizeof(pbuf))));
        }
        json_object_object_add(json_row, "secondaryAddressList", sec_list);
      }

      // PIM neighbors
      if (pim_ifp->pim_neighbor_list->count) {
        json_pim_neighbors = json_object_new_object();

        for (ALL_LIST_ELEMENTS_RO(pim_ifp->pim_neighbor_list, neighnode, neigh)) {
          json_pim_neighbor = json_object_new_object();
          pim_inet4_dump("<src?>", neigh->source_addr, neigh_src_str, sizeof(neigh_src_str));
          pim_time_uptime(uptime, sizeof(uptime), now - neigh->creation);
          pim_time_timer_to_hhmmss(expire, sizeof(expire), neigh->t_expire_timer);

          json_object_string_add(json_pim_neighbor, "address", neigh_src_str);
          json_object_string_add(json_pim_neighbor, "upTime", uptime);
          json_object_string_add(json_pim_neighbor, "holdtime", expire);

          json_object_object_add(json_pim_neighbors, neigh_src_str, json_pim_neighbor);
        }

        json_object_object_add(json_row, "neighbors", json_pim_neighbors);
      }

      json_object_string_add(json_row, "drAddress", dr_str);
      json_object_int_add(json_row, "drPriority", pim_ifp->pim_dr_priority);
      json_object_string_add(json_row, "drUptime", dr_uptime);
      json_object_int_add(json_row, "drElections", pim_ifp->pim_dr_election_count);
      json_object_int_add(json_row, "drChanges", pim_ifp->pim_dr_election_changes);

      // FHR
      for (ALL_LIST_ELEMENTS_RO(pim_upstream_list, upnode, up)) {
        if (ifp ==  up->rpf.source_nexthop.interface) {
          if (up->flags & PIM_UPSTREAM_FLAG_MASK_FHR) {
            if (!json_fhr_sources) {
              json_fhr_sources = json_object_new_object();
            }

            pim_inet4_dump("<src?>", up->sg.src, src_str, sizeof(src_str));
            pim_inet4_dump("<grp?>", up->sg.grp, grp_str, sizeof(grp_str));
            pim_time_uptime(uptime, sizeof(uptime), now - up->state_transition);

            /* Does this group live in json_fhr_sources?  If not create it. */
            json_object_object_get_ex(json_fhr_sources, grp_str, &json_group);

            if (!json_group) {
                json_group = json_object_new_object();
                json_object_object_add(json_fhr_sources, grp_str, json_group);
            }

            json_group_source = json_object_new_object();
            json_object_string_add(json_group_source, "source", src_str);
            json_object_string_add(json_group_source, "group", grp_str);
            json_object_string_add(json_group_source, "upTime", uptime);
            json_object_object_add(json_group, src_str, json_group_source);
          }
        }
      }

      if (json_fhr_sources) {
        json_object_object_add(json_row, "firstHopRouter", json_fhr_sources);
      }

      json_object_int_add(json_row, "helloPeriod", pim_ifp->pim_hello_period);
      json_object_string_add(json_row, "helloTimer", hello_timer);
      json_object_string_add(json_row, "helloStatStart", stat_uptime);
      json_object_int_add(json_row, "helloReceived", pim_ifp->pim_ifstat_hello_recv);
      json_object_int_add(json_row, "helloReceivedFailed", pim_ifp->pim_ifstat_hello_recvfail);
      json_object_int_add(json_row, "helloSend", pim_ifp->pim_ifstat_hello_sent);
      json_object_int_add(json_row, "hellosendFailed", pim_ifp->pim_ifstat_hello_sendfail);
      json_object_int_add(json_row, "helloGenerationId", pim_ifp->pim_generation_id);
      json_object_int_add(json_row, "flagMulticastLoop", mloop);

      json_object_int_add(json_row, "effectivePropagationDelay", pim_if_effective_propagation_delay_msec(ifp));
      json_object_int_add(json_row, "effectiveOverrideInterval", pim_if_effective_override_interval_msec(ifp));
      json_object_int_add(json_row, "joinPruneOverrideInterval", pim_if_jp_override_interval_msec(ifp));

      json_object_int_add(json_row, "propagationDelay", pim_ifp->pim_propagation_delay_msec);
      json_object_int_add(json_row, "propagationDelayHighest", pim_ifp->pim_neighbors_highest_propagation_delay_msec);
      json_object_int_add(json_row, "overrideInterval", pim_ifp->pim_override_interval_msec);
      json_object_int_add(json_row, "overrideIntervalHighest", pim_ifp->pim_neighbors_highest_override_interval_msec);
      json_object_object_add(json, ifp->name, json_row);

    } else {
      vty_out(vty, "Interface  : %s%s", ifp->name, VTY_NEWLINE);
      vty_out(vty, "State      : %s%s", if_is_up(ifp) ? "up" : "down", VTY_NEWLINE);
      if (pim_ifp->update_source.s_addr != INADDR_ANY) {
        vty_out(vty, "Use Source : %s%s", inet_ntoa(pim_ifp->update_source), VTY_NEWLINE);
      }
      if (pim_ifp->sec_addr_list) {
        char pbuf[PREFIX2STR_BUFFER];
        vty_out(vty, "Address    : %s (primary)%s",
                inet_ntoa(ifaddr), VTY_NEWLINE);
        for (ALL_LIST_ELEMENTS_RO(pim_ifp->sec_addr_list, sec_node, sec_addr)) {
          vty_out(vty, "             %s%s",
                  prefix2str(&sec_addr->addr,
			     pbuf,
			     sizeof(pbuf)), VTY_NEWLINE);
        }
      } else {
        vty_out(vty, "Address    : %s%s", inet_ntoa(ifaddr), VTY_NEWLINE);
      }
      vty_out(vty, "%s", VTY_NEWLINE);

      // PIM neighbors
      print_header = 1;

      for (ALL_LIST_ELEMENTS_RO(pim_ifp->pim_neighbor_list, neighnode, neigh)) {

        if (print_header) {
          vty_out(vty, "PIM Neighbors%s", VTY_NEWLINE);
          vty_out(vty, "-------------%s", VTY_NEWLINE);
          print_header = 0;
        }

        pim_inet4_dump("<src?>", neigh->source_addr, neigh_src_str, sizeof(neigh_src_str));
        pim_time_uptime(uptime, sizeof(uptime), now - neigh->creation);
        pim_time_timer_to_hhmmss(expire, sizeof(expire), neigh->t_expire_timer);
        vty_out(vty, "%-15s : up for %s, holdtime expires in %s%s", neigh_src_str, uptime, expire, VTY_NEWLINE);
      }

      if (!print_header) {
        vty_out(vty, "%s", VTY_NEWLINE);
        vty_out(vty, "%s", VTY_NEWLINE);
      }

      vty_out(vty, "Designated Router%s", VTY_NEWLINE);
      vty_out(vty, "-----------------%s", VTY_NEWLINE);
      vty_out(vty, "Address   : %s%s", dr_str, VTY_NEWLINE);
      vty_out(vty, "Priority  : %d%s", pim_ifp->pim_dr_priority, VTY_NEWLINE);
      vty_out(vty, "Uptime    : %s%s", dr_uptime, VTY_NEWLINE);
      vty_out(vty, "Elections : %d%s", pim_ifp->pim_dr_election_count, VTY_NEWLINE);
      vty_out(vty, "Changes   : %d%s", pim_ifp->pim_dr_election_changes, VTY_NEWLINE);
      vty_out(vty, "%s", VTY_NEWLINE);
      vty_out(vty, "%s", VTY_NEWLINE);

      // FHR
      print_header = 1;
      for (ALL_LIST_ELEMENTS_RO(pim_upstream_list, upnode, up)) {
        if (strcmp(ifp->name, up->rpf.source_nexthop.interface->name) == 0) {
          if (up->flags & PIM_UPSTREAM_FLAG_MASK_FHR) {

            if (print_header) {
              vty_out(vty, "FHR - First Hop Router%s", VTY_NEWLINE);
              vty_out(vty, "----------------------%s", VTY_NEWLINE);
              print_header = 0;
            }

            pim_inet4_dump("<src?>", up->sg.src, src_str, sizeof(src_str));
            pim_inet4_dump("<grp?>", up->sg.grp, grp_str, sizeof(grp_str));
            pim_time_uptime(uptime, sizeof(uptime), now - up->state_transition);
            vty_out(vty, "%s : %s is a source, uptime is %s%s", grp_str, src_str, uptime, VTY_NEWLINE);
          }
        }
      }

      if (!print_header) {
        vty_out(vty, "%s", VTY_NEWLINE);
        vty_out(vty, "%s", VTY_NEWLINE);
      }

      vty_out(vty, "Hellos%s", VTY_NEWLINE);
      vty_out(vty, "------%s", VTY_NEWLINE);
      vty_out(vty, "Period         : %d%s", pim_ifp->pim_hello_period, VTY_NEWLINE);
      vty_out(vty, "Timer          : %s%s", hello_timer, VTY_NEWLINE);
      vty_out(vty, "StatStart      : %s%s", stat_uptime, VTY_NEWLINE);
      vty_out(vty, "Receive        : %d%s", pim_ifp->pim_ifstat_hello_recv, VTY_NEWLINE);
      vty_out(vty, "Receive Failed : %d%s", pim_ifp->pim_ifstat_hello_recvfail, VTY_NEWLINE);
      vty_out(vty, "Send           : %d%s", pim_ifp->pim_ifstat_hello_sent, VTY_NEWLINE);
      vty_out(vty, "Send Failed    : %d%s", pim_ifp->pim_ifstat_hello_sendfail, VTY_NEWLINE);
      vty_out(vty, "Generation ID  : %08x%s", pim_ifp->pim_generation_id, VTY_NEWLINE);
      vty_out(vty, "%s", VTY_NEWLINE);
      vty_out(vty, "%s", VTY_NEWLINE);

      pim_print_ifp_flags(vty, ifp, mloop);

      vty_out(vty, "Join Prune Interval%s", VTY_NEWLINE);
      vty_out(vty, "-------------------%s", VTY_NEWLINE);
      vty_out(vty, "LAN Delay                    : %s%s", pim_if_lan_delay_enabled(ifp) ? "yes" : "no", VTY_NEWLINE);
      vty_out(vty, "Effective Propagation Delay  : %d msec%s", pim_if_effective_propagation_delay_msec(ifp), VTY_NEWLINE);
      vty_out(vty, "Effective Override Interval  : %d msec%s", pim_if_effective_override_interval_msec(ifp), VTY_NEWLINE);
      vty_out(vty, "Join Prune Override Interval : %d msec%s", pim_if_jp_override_interval_msec(ifp), VTY_NEWLINE);
      vty_out(vty, "%s", VTY_NEWLINE);
      vty_out(vty, "%s", VTY_NEWLINE);

      vty_out(vty, "LAN Prune Delay%s", VTY_NEWLINE);
      vty_out(vty, "---------------%s", VTY_NEWLINE);
      vty_out(vty, "Propagation Delay           : %d msec%s", pim_ifp->pim_propagation_delay_msec, VTY_NEWLINE);
      vty_out(vty, "Propagation Delay (Highest) : %d msec%s", pim_ifp->pim_neighbors_highest_propagation_delay_msec, VTY_NEWLINE);
      vty_out(vty, "Override Interval           : %d msec%s", pim_ifp->pim_override_interval_msec, VTY_NEWLINE);
      vty_out(vty, "Override Interval (Highest) : %d msec%s", pim_ifp->pim_neighbors_highest_override_interval_msec, VTY_NEWLINE);
      vty_out(vty, "%s", VTY_NEWLINE);
      vty_out(vty, "%s", VTY_NEWLINE);
    }
  }

  if (uj) {
    vty_out (vty, "%s%s", json_object_to_json_string_ext(json, JSON_C_TO_STRING_PRETTY), VTY_NEWLINE);
    json_object_free(json);
  } else {
    if (!found_ifname)
      vty_out (vty, "%% No such interface%s", VTY_NEWLINE);
  }
}

static void pim_show_interfaces(struct vty *vty, u_char uj)
{
  struct interface *ifp;
  struct listnode *node;
  struct listnode *upnode;
  struct pim_interface *pim_ifp;
  struct pim_upstream *up;
  int fhr = 0;
  int pim_nbrs = 0;
  int pim_ifchannels = 0;
  json_object *json = NULL;
  json_object *json_row = NULL;
  json_object *json_tmp;

  json = json_object_new_object();

  for (ALL_LIST_ELEMENTS_RO (vrf_iflist (VRF_DEFAULT), node, ifp)) {
    pim_ifp = ifp->info;
    
    if (!pim_ifp)
      continue;

    if (pim_ifp->pim_sock_fd < 0)
      continue;

    pim_nbrs = pim_ifp->pim_neighbor_list->count;
    pim_ifchannels = pim_ifp->pim_ifchannel_list->count;
    fhr = 0;

    for (ALL_LIST_ELEMENTS_RO(pim_upstream_list, upnode, up))
      if (ifp ==  up->rpf.source_nexthop.interface)
        if (up->flags & PIM_UPSTREAM_FLAG_MASK_FHR)
          fhr++;

    json_row = json_object_new_object();
    json_object_pim_ifp_add(json_row, ifp);
    json_object_int_add(json_row, "pimNeighbors", pim_nbrs);
    json_object_int_add(json_row, "pimIfChannels", pim_ifchannels);
    json_object_int_add(json_row, "firstHopRouter", fhr);
    json_object_string_add(json_row, "pimDesignatedRouter", inet_ntoa(pim_ifp->pim_dr_addr));

    if (pim_ifp->pim_dr_addr.s_addr == pim_ifp->primary_address.s_addr)
      json_object_boolean_true_add(json_row, "pimDesignatedRouterLocal");

    json_object_object_add(json, ifp->name, json_row);
  }

  if (uj) {
    vty_out (vty, "%s%s", json_object_to_json_string_ext(json, JSON_C_TO_STRING_PRETTY), VTY_NEWLINE);
  } else {
    vty_out(vty, "Interface  State          Address  PIM Nbrs           PIM DR  FHR IfChannels%s", VTY_NEWLINE);

    json_object_object_foreach(json, key, val) {
      vty_out(vty, "%-9s  ", key);

      json_object_object_get_ex(val, "state", &json_tmp);
      vty_out(vty, "%5s  ", json_object_get_string(json_tmp));

      json_object_object_get_ex(val, "address", &json_tmp);
      vty_out(vty, "%15s  ", json_object_get_string(json_tmp));

      json_object_object_get_ex(val, "pimNeighbors", &json_tmp);
      vty_out(vty, "%8d  ", json_object_get_int(json_tmp));

      if (json_object_object_get_ex(val, "pimDesignatedRouterLocal", &json_tmp)) {
        vty_out(vty, "%15s  ", "local");
      } else {
        json_object_object_get_ex(val, "pimDesignatedRouter", &json_tmp);
        vty_out(vty, "%15s  ", json_object_get_string(json_tmp));
      }

      json_object_object_get_ex(val, "firstHopRouter", &json_tmp);
      vty_out(vty, "%3d  ", json_object_get_int(json_tmp));

      json_object_object_get_ex(val, "pimIfChannels", &json_tmp);
      vty_out(vty, "%9d%s", json_object_get_int(json_tmp), VTY_NEWLINE);
    }
  }

  json_object_free(json);
}

static void pim_show_join(struct vty *vty, u_char uj)
{
  struct pim_interface *pim_ifp;
  struct in_addr ifaddr;
  struct listnode *ch_node;
  struct pim_ifchannel *ch;
  time_t            now;
  json_object *json = NULL;
  json_object *json_iface = NULL;
  json_object *json_row = NULL;
  json_object *json_grp = NULL;
  
  now = pim_time_monotonic_sec();

  if (uj)
    json = json_object_new_object();
  else
    vty_out(vty,
            "Interface Address         Source          Group           State  Uptime   Expire Prune%s",
            VTY_NEWLINE);

  for (ALL_LIST_ELEMENTS_RO(pim_ifchannel_list, ch_node, ch)) {

    pim_ifp = ch->interface->info;
    
    if (!pim_ifp)
      continue;

    ifaddr = pim_ifp->primary_address;

    char ch_src_str[INET_ADDRSTRLEN];
    char ch_grp_str[INET_ADDRSTRLEN];
    char uptime[10];
    char expire[10];
    char prune[10];

    pim_inet4_dump("<ch_src?>", ch->sg.src,
		   ch_src_str, sizeof(ch_src_str));
    pim_inet4_dump("<ch_grp?>", ch->sg.grp,
		   ch_grp_str, sizeof(ch_grp_str));

    pim_time_uptime_begin(uptime, sizeof(uptime), now, ch->ifjoin_creation);
    pim_time_timer_to_mmss(expire, sizeof(expire),
			   ch->t_ifjoin_expiry_timer);
    pim_time_timer_to_mmss(prune, sizeof(prune),
			   ch->t_ifjoin_prune_pending_timer);

    if (uj) {
      json_object_object_get_ex(json, ch->interface->name, &json_iface);

      if (!json_iface) {
	json_iface = json_object_new_object();
	json_object_pim_ifp_add(json_iface, ch->interface);
	json_object_object_add(json, ch->interface->name, json_iface);
      }

      json_row = json_object_new_object();
      json_object_string_add(json_row, "source", ch_src_str);
      json_object_string_add(json_row, "group", ch_grp_str);
      json_object_string_add(json_row, "upTime", uptime);
      json_object_string_add(json_row, "expire", expire);
      json_object_string_add(json_row, "prune", prune);
      json_object_string_add(json_row, "channelJoinName",
                             pim_ifchannel_ifjoin_name(ch->ifjoin_state, ch->flags));
      if (PIM_IF_FLAG_TEST_S_G_RPT(ch->flags))
        json_object_int_add(json_row, "SGRpt", 1);

      json_object_object_get_ex(json_iface, ch_grp_str, &json_grp);
      if (!json_grp)
        {
          json_grp = json_object_new_object();
          json_object_object_add(json_grp, ch_src_str, json_row);
          json_object_object_add(json_iface, ch_grp_str, json_grp);
        }
      else
        json_object_object_add(json_grp, ch_src_str, json_row);
    } else {
      vty_out(vty, "%-9s %-15s %-15s %-15s %-6s %8s %-6s %5s%s",
	      ch->interface->name,
	      inet_ntoa(ifaddr),
	      ch_src_str,
	      ch_grp_str,
	      pim_ifchannel_ifjoin_name(ch->ifjoin_state, ch->flags),
	      uptime,
	      expire,
	      prune,
	      VTY_NEWLINE);
    }
  } /* scan interface channels */

  if (uj) {
    vty_out (vty, "%s%s", json_object_to_json_string_ext(json, JSON_C_TO_STRING_PRETTY), VTY_NEWLINE);
    json_object_free(json);
  }
}

static void pim_show_neighbors_single(struct vty *vty, const char *neighbor, u_char uj)
{
  struct listnode  *node;
  struct listnode *neighnode;
  struct interface *ifp;
  struct pim_interface *pim_ifp;
  struct pim_neighbor *neigh;
  time_t            now;
  int found_neighbor = 0;
  int option_address_list;
  int option_dr_priority;
  int option_generation_id;
  int option_holdtime;
  int option_lan_prune_delay;
  int option_t_bit;
  char uptime[10];
  char expire[10];
  char neigh_src_str[INET_ADDRSTRLEN];

  json_object *json = NULL;
  json_object *json_ifp = NULL;
  json_object *json_row = NULL;

  now = pim_time_monotonic_sec();

  if (uj)
    json = json_object_new_object();

  for (ALL_LIST_ELEMENTS_RO (vrf_iflist (VRF_DEFAULT), node, ifp)) {
    pim_ifp = ifp->info;

    if (!pim_ifp)
      continue;

    if (pim_ifp->pim_sock_fd < 0)
      continue;

    for (ALL_LIST_ELEMENTS_RO(pim_ifp->pim_neighbor_list, neighnode, neigh)) {
      pim_inet4_dump("<src?>", neigh->source_addr,
		     neigh_src_str, sizeof(neigh_src_str));

      /*
       * The user can specify either the interface name or the PIM neighbor IP.
       * If this pim_ifp matches neither then skip.
       */
      if (strcmp(neighbor, "detail") &&
          strcmp(neighbor, ifp->name) &&
          strcmp(neighbor, neigh_src_str))
        continue;

      found_neighbor = 1;
      pim_time_uptime(uptime, sizeof(uptime), now - neigh->creation);
      pim_time_timer_to_hhmmss(expire, sizeof(expire), neigh->t_expire_timer);

      option_address_list = 0;
      option_dr_priority = 0;
      option_generation_id = 0;
      option_holdtime = 0;
      option_lan_prune_delay = 0;
      option_t_bit = 0;

      if (PIM_OPTION_IS_SET(neigh->hello_options, PIM_OPTION_MASK_ADDRESS_LIST))
        option_address_list = 1;

      if (PIM_OPTION_IS_SET(neigh->hello_options, PIM_OPTION_MASK_DR_PRIORITY))
        option_dr_priority = 1;

      if (PIM_OPTION_IS_SET(neigh->hello_options, PIM_OPTION_MASK_GENERATION_ID))
        option_generation_id = 1;

      if (PIM_OPTION_IS_SET(neigh->hello_options, PIM_OPTION_MASK_HOLDTIME))
        option_holdtime = 1;

      if (PIM_OPTION_IS_SET(neigh->hello_options, PIM_OPTION_MASK_LAN_PRUNE_DELAY))
        option_lan_prune_delay = 1;

      if (PIM_OPTION_IS_SET(neigh->hello_options, PIM_OPTION_MASK_CAN_DISABLE_JOIN_SUPPRESSION))
        option_t_bit = 1;

      if (uj) {

        /* Does this ifp live in json?  If not create it. */
        json_object_object_get_ex(json, ifp->name, &json_ifp);

        if (!json_ifp) {
          json_ifp = json_object_new_object();
          json_object_pim_ifp_add(json_ifp, ifp);
          json_object_object_add(json, ifp->name, json_ifp);
        }

        json_row = json_object_new_object();
        json_object_string_add(json_row, "interface", ifp->name);
        json_object_string_add(json_row, "address", neigh_src_str);
        json_object_string_add(json_row, "upTime", uptime);
        json_object_string_add(json_row, "holdtime", expire);
        json_object_int_add(json_row, "drPriority", neigh->dr_priority);
        json_object_int_add(json_row, "generationId", neigh->generation_id);

        if (option_address_list)
          json_object_boolean_true_add(json_row, "helloOptionAddressList");

        if (option_dr_priority)
          json_object_boolean_true_add(json_row, "helloOptionDrPriority");

        if (option_generation_id)
          json_object_boolean_true_add(json_row, "helloOptionGenerationId");

        if (option_holdtime)
          json_object_boolean_true_add(json_row, "helloOptionHoldtime");

        if (option_lan_prune_delay)
          json_object_boolean_true_add(json_row, "helloOptionLanPruneDelay");

        if (option_t_bit)
          json_object_boolean_true_add(json_row, "helloOptionTBit");

        json_object_object_add(json_ifp, neigh_src_str, json_row);

      } else {
        vty_out(vty, "Interface : %s%s", ifp->name, VTY_NEWLINE);
        vty_out(vty, "Neighbor  : %s%s", neigh_src_str, VTY_NEWLINE);
        vty_out(vty, "    Uptime                         : %s%s", uptime, VTY_NEWLINE);
        vty_out(vty, "    Holdtime                       : %s%s", expire, VTY_NEWLINE);
        vty_out(vty, "    DR Priority                    : %d%s", neigh->dr_priority, VTY_NEWLINE);
        vty_out(vty, "    Generation ID                  : %08x%s", neigh->generation_id, VTY_NEWLINE);
        vty_out(vty, "    Override Interval (msec)       : %d%s", neigh->override_interval_msec, VTY_NEWLINE);
        vty_out(vty, "    Propagation Delay (msec)       : %d%s", neigh->propagation_delay_msec, VTY_NEWLINE);
        vty_out(vty, "    Hello Option - Address List    : %s%s", option_address_list ? "yes" : "no", VTY_NEWLINE);
        vty_out(vty, "    Hello Option - DR Priority     : %s%s", option_dr_priority ? "yes" : "no", VTY_NEWLINE);
        vty_out(vty, "    Hello Option - Generation ID   : %s%s", option_generation_id? "yes" : "no", VTY_NEWLINE);
        vty_out(vty, "    Hello Option - Holdtime        : %s%s", option_holdtime ? "yes" : "no", VTY_NEWLINE);
        vty_out(vty, "    Hello Option - LAN Prune Delay : %s%s", option_lan_prune_delay ? "yes" : "no", VTY_NEWLINE);
        vty_out(vty, "    Hello Option - T-bit           : %s%s", option_t_bit ? "yes" : "no", VTY_NEWLINE);
        vty_out(vty, "%s", VTY_NEWLINE);
      }
    }
  }

  if (uj) {
    vty_out (vty, "%s%s", json_object_to_json_string_ext(json, JSON_C_TO_STRING_PRETTY), VTY_NEWLINE);
    json_object_free(json);
  } else {
    {
      if (!found_neighbor)
        vty_out (vty, "%% No such interface or neighbor%s", VTY_NEWLINE);
    }
  }
}

static void
pim_show_state(struct vty *vty, const char *src_or_group, const char *group, u_char uj)
{
  struct channel_oil *c_oil;
  struct listnode *node;
  json_object *json = NULL;
  json_object *json_group = NULL;
  json_object *json_ifp_in = NULL;
  json_object *json_ifp_out = NULL;
  json_object *json_source = NULL;
  time_t now;
  int first_oif;
  now = pim_time_monotonic_sec();

  if (uj) {
    json = json_object_new_object();
  } else {
    vty_out(vty, "Codes: J -> Pim Join, I -> IGMP Report, S -> Source, * -> Inherited from (*,G)");
    vty_out(vty, "%sInstalled Source           Group            IIF      OIL%s", VTY_NEWLINE, VTY_NEWLINE);
  }

  for (ALL_LIST_ELEMENTS_RO(pim_channel_oil_list, node, c_oil)) {
    char grp_str[INET_ADDRSTRLEN];
    char src_str[INET_ADDRSTRLEN];
    char in_ifname[INTERFACE_NAMSIZ+1];
    char out_ifname[INTERFACE_NAMSIZ+1];
    int oif_vif_index;
    struct interface *ifp_in;
    first_oif = 1;

    pim_inet4_dump("<group?>", c_oil->oil.mfcc_mcastgrp, grp_str, sizeof(grp_str));
    pim_inet4_dump("<source?>", c_oil->oil.mfcc_origin, src_str, sizeof(src_str));
    ifp_in = pim_if_find_by_vif_index(c_oil->oil.mfcc_parent);

    if (ifp_in)
      strcpy(in_ifname, ifp_in->name);
    else
      strcpy(in_ifname, "<iif?>");

    if (src_or_group)
      {
        if (strcmp(src_or_group, src_str) && strcmp(src_or_group, grp_str))
          continue;

        if (group && strcmp(group, grp_str))
          continue;
      }

    if (uj) {

      /* Find the group, create it if it doesn't exist */
      json_object_object_get_ex(json, grp_str, &json_group);

      if (!json_group) {
        json_group = json_object_new_object();
        json_object_object_add(json, grp_str, json_group);
      }

      /* Find the source nested under the group, create it if it doesn't exist */
      json_object_object_get_ex(json_group, src_str, &json_source);

      if (!json_source) {
        json_source = json_object_new_object();
        json_object_object_add(json_group, src_str, json_source);
      }

      /* Find the inbound interface nested under the source, create it if it doesn't exist */
      json_object_object_get_ex(json_source, in_ifname, &json_ifp_in);

      if (!json_ifp_in) {
        json_ifp_in = json_object_new_object();
        json_object_object_add(json_source, in_ifname, json_ifp_in);
        json_object_int_add (json_source, "Installed", c_oil->installed);
        json_object_int_add (json_source, "RefCount", c_oil->oil_ref_count);
        json_object_int_add (json_source, "OilListSize", c_oil->oil_size);
        json_object_int_add (json_source, "OilRescan", c_oil->oil_inherited_rescan);
        json_object_int_add (json_source, "LastUsed", c_oil->cc.lastused);
        json_object_int_add (json_source, "PacketCount", c_oil->cc.pktcnt);
        json_object_int_add (json_source, "ByteCount", c_oil->cc.bytecnt);
        json_object_int_add (json_source, "WrongInterface", c_oil->cc.wrong_if);
      }
    } else {
        vty_out(vty, "%-9d %-15s  %-15s  %-7s  ",
                c_oil->installed,
                src_str,
                grp_str,
                ifp_in->name);
    }

    for (oif_vif_index = 0; oif_vif_index < MAXVIFS; ++oif_vif_index) {
      struct interface *ifp_out;
      char oif_uptime[10];
      int ttl;

      ttl = c_oil->oil.mfcc_ttls[oif_vif_index];
      if (ttl < 1)
        continue;

      ifp_out = pim_if_find_by_vif_index(oif_vif_index);
      pim_time_uptime(oif_uptime, sizeof(oif_uptime), now - c_oil->oif_creation[oif_vif_index]);

      if (ifp_out)
        strcpy(out_ifname, ifp_out->name);
      else
        strcpy(out_ifname, "<oif?>");

      if (uj) {
        json_ifp_out = json_object_new_object();
        json_object_string_add(json_ifp_out, "source", src_str);
        json_object_string_add(json_ifp_out, "group", grp_str);
        json_object_string_add(json_ifp_out, "inboundInterface", in_ifname);
        json_object_string_add(json_ifp_out, "outboundInterface", out_ifname);
        json_object_int_add(json_ifp_out, "installed", c_oil->installed);

        json_object_object_add(json_ifp_in, out_ifname, json_ifp_out);
      } else {
        if (first_oif)
          {
            first_oif = 0;
            vty_out(vty, "%s(%c%c%c%c)", out_ifname,
                    (c_oil->oif_flags[oif_vif_index] & PIM_OIF_FLAG_PROTO_IGMP) ? 'I' : ' ',
                    (c_oil->oif_flags[oif_vif_index] & PIM_OIF_FLAG_PROTO_PIM) ? 'J' : ' ',
                    (c_oil->oif_flags[oif_vif_index] & PIM_OIF_FLAG_PROTO_SOURCE) ? 'S' : ' ',
                    (c_oil->oif_flags[oif_vif_index] & PIM_OIF_FLAG_PROTO_STAR) ? '*' : ' ');
          }
        else
          vty_out(vty, ", %s(%c%c%c%c)", out_ifname,
                  (c_oil->oif_flags[oif_vif_index] & PIM_OIF_FLAG_PROTO_IGMP) ? 'I' : ' ',
                  (c_oil->oif_flags[oif_vif_index] & PIM_OIF_FLAG_PROTO_PIM) ? 'J' : ' ',
                  (c_oil->oif_flags[oif_vif_index] & PIM_OIF_FLAG_PROTO_SOURCE) ? 'S' : ' ',
                  (c_oil->oif_flags[oif_vif_index] & PIM_OIF_FLAG_PROTO_STAR) ? '*' : ' ' );
      }
    }

    if (!uj)
      vty_out(vty, "%s", VTY_NEWLINE);
  }


  if (uj) {
    vty_out (vty, "%s%s", json_object_to_json_string_ext(json, JSON_C_TO_STRING_PRETTY), VTY_NEWLINE);
    json_object_free(json);
  } else {
    vty_out(vty, "%s", VTY_NEWLINE);
  }
}

static void pim_show_neighbors(struct vty *vty, u_char uj)
{
  struct listnode *node;
  struct listnode *neighnode;
  struct interface *ifp;
  struct pim_interface *pim_ifp;
  struct pim_neighbor *neigh;
  time_t now;
  char uptime[10];
  char expire[10];
  char neigh_src_str[INET_ADDRSTRLEN];
  json_object *json = NULL;
  json_object *json_ifp_rows = NULL;
  json_object *json_row = NULL;

  now = pim_time_monotonic_sec();

  if (uj) {
    json = json_object_new_object();
  } else {
    vty_out(vty, "Interface         Neighbor    Uptime  Holdtime  DR Pri%s", VTY_NEWLINE);
  }

  for (ALL_LIST_ELEMENTS_RO (vrf_iflist (VRF_DEFAULT), node, ifp)) {
    pim_ifp = ifp->info;

    if (!pim_ifp)
      continue;

    if (pim_ifp->pim_sock_fd < 0)
      continue;

    if (uj)
      json_ifp_rows = json_object_new_object();

    for (ALL_LIST_ELEMENTS_RO(pim_ifp->pim_neighbor_list, neighnode, neigh)) {
      pim_inet4_dump("<src?>", neigh->source_addr,
		     neigh_src_str, sizeof(neigh_src_str));
      pim_time_uptime(uptime, sizeof(uptime), now - neigh->creation);
      pim_time_timer_to_hhmmss(expire, sizeof(expire), neigh->t_expire_timer);

      if (uj) {
        json_row = json_object_new_object();
        json_object_string_add(json_row, "interface", ifp->name);
        json_object_string_add(json_row, "neighbor", neigh_src_str);
        json_object_string_add(json_row, "upTime", uptime);
        json_object_string_add(json_row, "holdTime", expire);
        json_object_int_add(json_row, "holdTimeMax", neigh->holdtime);
        json_object_int_add(json_row, "drPriority", neigh->dr_priority);
        json_object_object_add(json_ifp_rows, neigh_src_str, json_row);

      } else {
        vty_out(vty, "%-9s  %15s  %8s  %8s  %6d%s",
                ifp->name,
                neigh_src_str,
                uptime,
                expire,
                neigh->dr_priority,
                VTY_NEWLINE);
      }
    }

    if (uj) {
      json_object_object_add(json, ifp->name, json_ifp_rows);
      json_ifp_rows = NULL;
    }
  }

  if (uj) {
    vty_out (vty, "%s%s", json_object_to_json_string_ext(json, JSON_C_TO_STRING_PRETTY), VTY_NEWLINE);
    json_object_free(json);
  }
}

static void pim_show_neighbors_secondary(struct vty *vty)
{
  struct listnode  *node;
  struct interface *ifp;

  vty_out(vty, "Interface Address         Neighbor        Secondary      %s", VTY_NEWLINE);

  for (ALL_LIST_ELEMENTS_RO (vrf_iflist (VRF_DEFAULT), node, ifp)) {
    struct pim_interface *pim_ifp;
    struct in_addr ifaddr;
    struct listnode *neighnode;
    struct pim_neighbor *neigh;

    pim_ifp = ifp->info;
    
    if (!pim_ifp)
      continue;

    if (pim_ifp->pim_sock_fd < 0)
      continue;

    ifaddr = pim_ifp->primary_address;

    for (ALL_LIST_ELEMENTS_RO(pim_ifp->pim_neighbor_list, neighnode, neigh)) {
      char neigh_src_str[INET_ADDRSTRLEN];
      struct listnode *prefix_node;
      struct prefix *p;

      if (!neigh->prefix_list)
	continue;

      pim_inet4_dump("<src?>", neigh->source_addr,
		     neigh_src_str, sizeof(neigh_src_str));

      for (ALL_LIST_ELEMENTS_RO(neigh->prefix_list, prefix_node, p)) {
	char neigh_sec_str[PREFIX2STR_BUFFER];

	prefix2str(p, neigh_sec_str, sizeof(neigh_sec_str));

	vty_out(vty, "%-9s %-15s %-15s %-15s%s",
		ifp->name,
		inet_ntoa(ifaddr),
		neigh_src_str,
		neigh_sec_str,
		VTY_NEWLINE);
      }
    }
  }
}

static void
json_object_pim_upstream_add (json_object *json, struct pim_upstream *up)
{
  if (up->flags & PIM_UPSTREAM_FLAG_MASK_DR_JOIN_DESIRED)
    json_object_boolean_true_add(json, "drJoinDesired");

  if (up->flags & PIM_UPSTREAM_FLAG_MASK_DR_JOIN_DESIRED_UPDATED)
    json_object_boolean_true_add(json, "drJoinDesiredUpdated");

  if (up->flags & PIM_UPSTREAM_FLAG_MASK_FHR)
    json_object_boolean_true_add(json, "firstHopRouter");

  if (up->flags & PIM_UPSTREAM_FLAG_MASK_SRC_IGMP)
    json_object_boolean_true_add(json, "sourceIgmp");

  if (up->flags & PIM_UPSTREAM_FLAG_MASK_SRC_PIM)
    json_object_boolean_true_add(json, "sourcePim");

  if (up->flags & PIM_UPSTREAM_FLAG_MASK_SRC_STREAM)
    json_object_boolean_true_add(json, "sourceStream");

  /* XXX: need to print ths flag in the plain text display as well */
  if (up->flags & PIM_UPSTREAM_FLAG_MASK_SRC_MSDP)
    json_object_boolean_true_add(json, "sourceMsdp");
}

static const char *
pim_upstream_state2brief_str (enum pim_upstream_state join_state, char *state_str)
{
  switch (join_state)
    {
    case PIM_UPSTREAM_NOTJOINED:
      strcpy (state_str, "NotJ");
      break;
    case PIM_UPSTREAM_JOINED:
      strcpy (state_str, "J");
      break;
    default:
      strcpy (state_str, "Unk");
    }
  return state_str;
}

static const char *
pim_reg_state2brief_str (enum pim_reg_state reg_state, char *state_str)
{
  switch (reg_state)
    {
    case PIM_REG_NOINFO:
      strcpy (state_str, "RegNI");
      break;
    case PIM_REG_JOIN:
      strcpy (state_str, "RegJ");
      break;
    case PIM_REG_JOIN_PENDING:
    case PIM_REG_PRUNE:
      strcpy (state_str, "RegP");
      break;
    default:
      strcpy (state_str, "Unk");
    }
  return state_str;
}

static void pim_show_upstream(struct vty *vty, u_char uj)
{
  struct listnode     *upnode;
  struct pim_upstream *up;
  time_t               now;
  json_object *json = NULL;
  json_object *json_group = NULL;
  json_object *json_row = NULL;

  now = pim_time_monotonic_sec();

  if (uj)
    json = json_object_new_object();
  else
    vty_out(vty, "Iif       Source          Group           State       Uptime   JoinTimer RSTimer   KATimer   RefCnt%s", VTY_NEWLINE);

  for (ALL_LIST_ELEMENTS_RO(pim_upstream_list, upnode, up)) {
    char src_str[INET_ADDRSTRLEN];
    char grp_str[INET_ADDRSTRLEN];
    char uptime[10];
    char join_timer[10];
    char rs_timer[10];
    char ka_timer[10];
    char msdp_reg_timer[10];
    char state_str[PIM_REG_STATE_STR_LEN];

    pim_inet4_dump("<src?>", up->sg.src, src_str, sizeof(src_str));
    pim_inet4_dump("<grp?>", up->sg.grp, grp_str, sizeof(grp_str));
    pim_time_uptime(uptime, sizeof(uptime), now - up->state_transition);
    pim_time_timer_to_hhmmss (join_timer, sizeof(join_timer), up->t_join_timer);

    /*
     * If we have a J/P timer for the neighbor display that
     */
    if (!up->t_join_timer)
      {
        struct pim_neighbor *nbr;

        nbr = pim_neighbor_find (up->rpf.source_nexthop.interface,
                                 up->rpf.rpf_addr.u.prefix4);
        if (nbr)
          pim_time_timer_to_hhmmss (join_timer, sizeof(join_timer), nbr->jp_timer);
      }

    pim_time_timer_to_hhmmss (rs_timer, sizeof (rs_timer), up->t_rs_timer);
    pim_time_timer_to_hhmmss (ka_timer, sizeof (ka_timer), up->t_ka_timer);
    pim_time_timer_to_hhmmss (msdp_reg_timer, sizeof (msdp_reg_timer), up->t_msdp_reg_timer);

    pim_upstream_state2brief_str (up->join_state, state_str);
    if (up->reg_state != PIM_REG_NOINFO) {
      char tmp_str[PIM_REG_STATE_STR_LEN];

      sprintf (state_str + strlen (state_str), ",%s",
               pim_reg_state2brief_str (up->reg_state, tmp_str));
    }

    if (uj) {
      json_object_object_get_ex(json, grp_str, &json_group);

      if (!json_group) {
        json_group = json_object_new_object();
        json_object_object_add(json, grp_str, json_group);
      }

      json_row = json_object_new_object();
      json_object_pim_upstream_add(json_row, up);
      json_object_string_add(json_row, "inboundInterface", up->rpf.source_nexthop.interface->name);
      json_object_string_add(json_row, "source", src_str);
      json_object_string_add(json_row, "group", grp_str);
      json_object_string_add(json_row, "state", state_str);
      json_object_string_add(json_row, "joinState", pim_upstream_state2str (up->join_state));
      json_object_string_add(json_row, "regState", pim_reg_state2str (up->reg_state, state_str));
      json_object_string_add(json_row, "upTime", uptime);
      json_object_string_add(json_row, "joinTimer", join_timer);
      json_object_string_add(json_row, "resetTimer", rs_timer);
      json_object_string_add(json_row, "keepaliveTimer", ka_timer);
      json_object_string_add(json_row, "msdpRegTimer", msdp_reg_timer);
      json_object_int_add(json_row, "refCount", up->ref_count);
      json_object_int_add(json_row, "sptBit", up->sptbit);
      json_object_object_add(json_group, src_str, json_row);
    } else {
      vty_out(vty, "%-10s%-15s %-15s %-11s %-8s %-9s %-9s %-9s %6d%s",
              up->rpf.source_nexthop.interface->name,
              src_str,
              grp_str,
              state_str,
              uptime,
              join_timer,
              rs_timer,
              ka_timer,
              up->ref_count,
              VTY_NEWLINE);
    }
  }

  if (uj) {
    vty_out (vty, "%s%s", json_object_to_json_string_ext(json, JSON_C_TO_STRING_PRETTY), VTY_NEWLINE);
    json_object_free(json);
  }
}

static void pim_show_join_desired(struct vty *vty, u_char uj)
{
  struct listnode      *chnode;
  struct pim_interface *pim_ifp;
  struct pim_ifchannel *ch;
  char src_str[INET_ADDRSTRLEN];
  char grp_str[INET_ADDRSTRLEN];
  json_object *json = NULL;
  json_object *json_group = NULL;
  json_object *json_row = NULL;

  if (uj)
    json = json_object_new_object();
  else
    vty_out(vty,
            "Interface Source          Group           LostAssert Joins PimInclude JoinDesired EvalJD%s",
            VTY_NEWLINE);

  /* scan per-interface (S,G) state */
  for (ALL_LIST_ELEMENTS_RO(pim_ifchannel_list, chnode, ch)) {
    /* scan all interfaces */
    pim_ifp = ch->interface->info;
    if (!pim_ifp)
      continue;

    struct pim_upstream *up = ch->upstream;

    pim_inet4_dump("<src?>", up->sg.src, src_str, sizeof(src_str));
    pim_inet4_dump("<grp?>", up->sg.grp, grp_str, sizeof(grp_str));

    if (uj) {
      json_object_object_get_ex(json, grp_str, &json_group);

      if (!json_group) {
	json_group = json_object_new_object();
	json_object_object_add(json, grp_str, json_group);
      }

      json_row = json_object_new_object();
      json_object_pim_upstream_add(json_row, up);
      json_object_string_add(json_row, "interface", ch->interface->name);
      json_object_string_add(json_row, "source", src_str);
      json_object_string_add(json_row, "group", grp_str);

      if (pim_macro_ch_lost_assert(ch))
	json_object_boolean_true_add(json_row, "lostAssert");

      if (pim_macro_chisin_joins(ch))
	json_object_boolean_true_add(json_row, "joins");

      if (pim_macro_chisin_pim_include(ch))
	json_object_boolean_true_add(json_row, "pimInclude");

      if (pim_upstream_evaluate_join_desired(up))
	json_object_boolean_true_add(json_row, "evaluateJoinDesired");

      json_object_object_add(json_group, src_str, json_row);

    } else {
      vty_out(vty, "%-9s %-15s %-15s %-10s %-5s %-10s %-11s %-6s%s",
	      ch->interface->name,
	      src_str,
	      grp_str,
	      pim_macro_ch_lost_assert(ch) ? "yes" : "no",
	      pim_macro_chisin_joins(ch) ? "yes" : "no",
	      pim_macro_chisin_pim_include(ch) ? "yes" : "no",
	      PIM_UPSTREAM_FLAG_TEST_DR_JOIN_DESIRED(up->flags) ? "yes" : "no",
	      pim_upstream_evaluate_join_desired(up) ? "yes" : "no",
	      VTY_NEWLINE);
    }
  }

  if (uj) {
    vty_out (vty, "%s%s", json_object_to_json_string_ext(json, JSON_C_TO_STRING_PRETTY), VTY_NEWLINE);
    json_object_free(json);
  }
}

static void pim_show_upstream_rpf(struct vty *vty, u_char uj)
{
  struct listnode     *upnode;
  struct pim_upstream *up;
  json_object *json = NULL;
  json_object *json_group = NULL;
  json_object *json_row = NULL;

  if (uj)
    json = json_object_new_object();
  else
    vty_out(vty,
            "Source          Group           RpfIface RibNextHop      RpfAddress     %s",
            VTY_NEWLINE);

  for (ALL_LIST_ELEMENTS_RO(pim_upstream_list, upnode, up)) {
    char src_str[INET_ADDRSTRLEN];
    char grp_str[INET_ADDRSTRLEN];
    char rpf_nexthop_str[PREFIX_STRLEN];
    char rpf_addr_str[PREFIX_STRLEN];
    struct pim_rpf *rpf;
    const char *rpf_ifname;

    rpf = &up->rpf;

    pim_inet4_dump("<src?>", up->sg.src, src_str, sizeof(src_str));
    pim_inet4_dump("<grp?>", up->sg.grp, grp_str, sizeof(grp_str));
    pim_addr_dump("<nexthop?>", &rpf->source_nexthop.mrib_nexthop_addr, rpf_nexthop_str, sizeof(rpf_nexthop_str));
    pim_addr_dump("<rpf?>", &rpf->rpf_addr, rpf_addr_str, sizeof(rpf_addr_str));

    rpf_ifname = rpf->source_nexthop.interface ? rpf->source_nexthop.interface->name : "<ifname?>";

    if (uj) {
        json_object_object_get_ex(json, grp_str, &json_group);

        if (!json_group) {
          json_group = json_object_new_object();
          json_object_object_add(json, grp_str, json_group);
        }

        json_row = json_object_new_object();
        json_object_pim_upstream_add(json_row, up);
        json_object_string_add(json_row, "source", src_str);
        json_object_string_add(json_row, "group", grp_str);
        json_object_string_add(json_row, "rpfInterface", rpf_ifname);
        json_object_string_add(json_row, "ribNexthop", rpf_nexthop_str);
        json_object_string_add(json_row, "rpfAddress", rpf_addr_str);
        json_object_object_add(json_group, src_str, json_row);
    } else {
        vty_out(vty, "%-15s %-15s %-8s %-15s %-15s%s",
                src_str,
                grp_str,
                rpf_ifname,
                rpf_nexthop_str,
                rpf_addr_str,
                VTY_NEWLINE);
    }
  }

  if (uj) {
    vty_out (vty, "%s%s", json_object_to_json_string_ext(json, JSON_C_TO_STRING_PRETTY), VTY_NEWLINE);
    json_object_free(json);
  }
}

static void show_rpf_refresh_stats(struct vty *vty, time_t now, json_object *json)
{
  char refresh_uptime[10];

  pim_time_uptime_begin(refresh_uptime, sizeof(refresh_uptime), now, qpim_rpf_cache_refresh_last);

  if (json) {
    json_object_int_add(json, "rpfCacheRefreshDelayMsecs", qpim_rpf_cache_refresh_delay_msec);
    json_object_int_add(json, "rpfCacheRefreshTimer", pim_time_timer_remain_msec(qpim_rpf_cache_refresher));
    json_object_int_add(json, "rpfCacheRefreshRequests", qpim_rpf_cache_refresh_requests);
    json_object_int_add(json, "rpfCacheRefreshEvents", qpim_rpf_cache_refresh_events);
    json_object_string_add(json, "rpfCacheRefreshLast", refresh_uptime);
    json_object_int_add(json, "nexthopLookups", qpim_nexthop_lookups);
    json_object_int_add(json, "nexthopLookupsAvoided", nexthop_lookups_avoided);
  } else {
    vty_out(vty,
            "RPF Cache Refresh Delay:    %ld msecs%s"
            "RPF Cache Refresh Timer:    %ld msecs%s"
            "RPF Cache Refresh Requests: %lld%s"
            "RPF Cache Refresh Events:   %lld%s"
            "RPF Cache Refresh Last:     %s%s"
            "Nexthop Lookups:            %lld%s"
	    "Nexthop Lookups Avoided:    %lld%s",
            qpim_rpf_cache_refresh_delay_msec, VTY_NEWLINE,
            pim_time_timer_remain_msec(qpim_rpf_cache_refresher), VTY_NEWLINE,
            (long long)qpim_rpf_cache_refresh_requests, VTY_NEWLINE,
            (long long)qpim_rpf_cache_refresh_events, VTY_NEWLINE,
            refresh_uptime, VTY_NEWLINE,
            (long long) qpim_nexthop_lookups, VTY_NEWLINE,
	    (long long)nexthop_lookups_avoided, VTY_NEWLINE);
  }
}

static void show_scan_oil_stats(struct vty *vty, time_t now)
{
  char uptime_scan_oil[10];
  char uptime_mroute_add[10];
  char uptime_mroute_del[10];

  pim_time_uptime_begin(uptime_scan_oil, sizeof(uptime_scan_oil), now, qpim_scan_oil_last);
  pim_time_uptime_begin(uptime_mroute_add, sizeof(uptime_mroute_add), now, qpim_mroute_add_last);
  pim_time_uptime_begin(uptime_mroute_del, sizeof(uptime_mroute_del), now, qpim_mroute_del_last);

  vty_out(vty,
          "Scan OIL - Last: %s  Events: %lld%s"
          "MFC Add  - Last: %s  Events: %lld%s"
          "MFC Del  - Last: %s  Events: %lld%s",
          uptime_scan_oil,   (long long) qpim_scan_oil_events,   VTY_NEWLINE,
          uptime_mroute_add, (long long) qpim_mroute_add_events, VTY_NEWLINE,
          uptime_mroute_del, (long long) qpim_mroute_del_events, VTY_NEWLINE);
}

static void pim_show_rpf(struct vty *vty, u_char uj)
{
  struct listnode     *up_node;
  struct pim_upstream *up;
  time_t               now = pim_time_monotonic_sec();
  json_object *json = NULL;
  json_object *json_group = NULL;
  json_object *json_row = NULL;

  if (uj) {
    json = json_object_new_object();
    show_rpf_refresh_stats(vty, now, json);
  } else {
    show_rpf_refresh_stats(vty, now, json);
    vty_out(vty, "%s", VTY_NEWLINE);
    vty_out(vty,
            "Source          Group           RpfIface RpfAddress      RibNextHop      Metric Pref%s",
            VTY_NEWLINE);
  }

  for (ALL_LIST_ELEMENTS_RO(pim_upstream_list, up_node, up)) {
    char src_str[INET_ADDRSTRLEN];
    char grp_str[INET_ADDRSTRLEN];
    char rpf_addr_str[PREFIX_STRLEN];
    char rib_nexthop_str[PREFIX_STRLEN];
    const char *rpf_ifname;
    struct pim_rpf  *rpf = &up->rpf;
    
    pim_inet4_dump("<src?>", up->sg.src, src_str, sizeof(src_str));
    pim_inet4_dump("<grp?>", up->sg.grp, grp_str, sizeof(grp_str));
    pim_addr_dump("<rpf?>", &rpf->rpf_addr, rpf_addr_str, sizeof(rpf_addr_str));
    pim_addr_dump("<nexthop?>", &rpf->source_nexthop.mrib_nexthop_addr, rib_nexthop_str, sizeof(rib_nexthop_str));
    
    rpf_ifname = rpf->source_nexthop.interface ? rpf->source_nexthop.interface->name : "<ifname?>";
    
    if (uj) {
      json_object_object_get_ex(json, grp_str, &json_group);

      if (!json_group) {
        json_group = json_object_new_object();
        json_object_object_add(json, grp_str, json_group);
      }

      json_row = json_object_new_object();
      json_object_string_add(json_row, "source", src_str);
      json_object_string_add(json_row, "group", grp_str);
      json_object_string_add(json_row, "rpfInterface", rpf_ifname);
      json_object_string_add(json_row, "rpfAddress", rpf_addr_str);
      json_object_string_add(json_row, "ribNexthop", rib_nexthop_str);
      json_object_int_add(json_row, "routeMetric", rpf->source_nexthop.mrib_route_metric);
      json_object_int_add(json_row, "routePreference", rpf->source_nexthop.mrib_metric_preference);
      json_object_object_add(json_group, src_str, json_row);

    } else {
      vty_out(vty, "%-15s %-15s %-8s %-15s %-15s %6d %4d%s",
              src_str,
              grp_str,
              rpf_ifname,
              rpf_addr_str,
              rib_nexthop_str,
              rpf->source_nexthop.mrib_route_metric,
              rpf->source_nexthop.mrib_metric_preference,
              VTY_NEWLINE);
    }
  }

  if (uj) {
    vty_out (vty, "%s%s", json_object_to_json_string_ext(json, JSON_C_TO_STRING_PRETTY), VTY_NEWLINE);
    json_object_free(json);
  }
}

static int
pim_print_pnc_cache_walkcb (struct hash_backet *backet, void *arg)
{
  struct pim_nexthop_cache *pnc = backet->data;
  struct vty *vty = arg;
  struct nexthop *nh_node = NULL;
  ifindex_t first_ifindex;
  struct interface *ifp = NULL;

  if (!pnc)
    return CMD_SUCCESS;

  for (nh_node = pnc->nexthop; nh_node; nh_node = nh_node->next)
    {
      first_ifindex = nh_node->ifindex;
      ifp = if_lookup_by_index (first_ifindex, VRF_DEFAULT);

      vty_out (vty, "%-15s ", inet_ntoa (pnc->rpf.rpf_addr.u.prefix4));
      vty_out (vty, "%-14s ", ifp ? ifp->name : "NULL");
      vty_out (vty, "%s ", inet_ntoa (nh_node->gate.ipv4));
      vty_out (vty, "%s", VTY_NEWLINE);
    }
  return CMD_SUCCESS;
}

static void
pim_show_nexthop (struct vty *vty)
{

  if (pimg && !pimg->rpf_hash)
    {
      vty_out (vty, "no nexthop cache %s", VTY_NEWLINE);
      return;
    }

  vty_out (vty, "Number of registered addresses: %lu %s",
           pimg->rpf_hash->count, VTY_NEWLINE);
  vty_out (vty, "Address         Interface      Nexthop%s", VTY_NEWLINE);
  vty_out (vty, "-------------------------------------------%s", VTY_NEWLINE);

  hash_walk (pimg->rpf_hash, pim_print_pnc_cache_walkcb, vty);

}

static void igmp_show_groups(struct vty *vty, u_char uj)
{
  struct listnode  *ifnode;
  struct interface *ifp;
  time_t            now;
  json_object *json = NULL;
  json_object *json_iface = NULL;
  json_object *json_row = NULL;

  now = pim_time_monotonic_sec();

  if (uj)
    json = json_object_new_object();
  else
    vty_out(vty, "Interface Address         Group           Mode Timer    Srcs V Uptime  %s", VTY_NEWLINE);

  /* scan interfaces */
  for (ALL_LIST_ELEMENTS_RO (vrf_iflist (VRF_DEFAULT), ifnode, ifp)) {
    struct pim_interface *pim_ifp = ifp->info;
    struct listnode  *sock_node;
    struct igmp_sock *igmp;
    
    if (!pim_ifp)
      continue;
    
    /* scan igmp sockets */
    for (ALL_LIST_ELEMENTS_RO(pim_ifp->igmp_socket_list, sock_node, igmp)) {
      char ifaddr_str[INET_ADDRSTRLEN];
      struct listnode *grpnode;
      struct igmp_group *grp;

      pim_inet4_dump("<ifaddr?>", igmp->ifaddr, ifaddr_str, sizeof(ifaddr_str));

      /* scan igmp groups */
      for (ALL_LIST_ELEMENTS_RO(igmp->igmp_group_list, grpnode, grp)) {
	char group_str[INET_ADDRSTRLEN];
	char hhmmss[10];
	char uptime[10];

	pim_inet4_dump("<group?>", grp->group_addr, group_str, sizeof(group_str));
	pim_time_timer_to_hhmmss(hhmmss, sizeof(hhmmss), grp->t_group_timer);
	pim_time_uptime(uptime, sizeof(uptime), now - grp->group_creation);

        if (uj) {
            json_object_object_get_ex(json, ifp->name, &json_iface);

            if (!json_iface) {
              json_iface = json_object_new_object();
              json_object_pim_ifp_add(json_iface, ifp);
              json_object_object_add(json, ifp->name, json_iface);
            }

            json_row = json_object_new_object();
            json_object_string_add(json_row, "source", ifaddr_str);
            json_object_string_add(json_row, "group", group_str);

            if (grp->igmp_version == 3)
              json_object_string_add(json_row, "mode", grp->group_filtermode_isexcl ? "EXCLUDE" : "INCLUDE");

            json_object_string_add(json_row, "timer", hhmmss);
            json_object_int_add(json_row, "sourcesCount", grp->group_source_list ? listcount(grp->group_source_list) : 0);
            json_object_int_add(json_row, "version", grp->igmp_version);
            json_object_string_add(json_row, "uptime", uptime);
            json_object_object_add(json_iface, group_str, json_row);

        } else {
          vty_out(vty, "%-9s %-15s %-15s %4s %8s %4d %d %8s%s",
                  ifp->name,
                  ifaddr_str,
                  group_str,
                  grp->igmp_version == 3 ? (grp->group_filtermode_isexcl ? "EXCL" : "INCL") : "----",
                  hhmmss,
                  grp->group_source_list ? listcount(grp->group_source_list) : 0,
                  grp->igmp_version,
                  uptime,
                  VTY_NEWLINE);
        }
      } /* scan igmp groups */
    } /* scan igmp sockets */
  } /* scan interfaces */

  if (uj) {
    vty_out (vty, "%s%s", json_object_to_json_string_ext(json, JSON_C_TO_STRING_PRETTY), VTY_NEWLINE);
    json_object_free(json);
  }
}

static void igmp_show_group_retransmission(struct vty *vty)
{
  struct listnode  *ifnode;
  struct interface *ifp;

  vty_out(vty, "Interface Address         Group           RetTimer Counter RetSrcs%s", VTY_NEWLINE);

  /* scan interfaces */
  for (ALL_LIST_ELEMENTS_RO (vrf_iflist (VRF_DEFAULT), ifnode, ifp)) {
    struct pim_interface *pim_ifp = ifp->info;
    struct listnode  *sock_node;
    struct igmp_sock *igmp;
    
    if (!pim_ifp)
      continue;
    
    /* scan igmp sockets */
    for (ALL_LIST_ELEMENTS_RO(pim_ifp->igmp_socket_list, sock_node, igmp)) {
      char ifaddr_str[INET_ADDRSTRLEN];
      struct listnode *grpnode;
      struct igmp_group *grp;

      pim_inet4_dump("<ifaddr?>", igmp->ifaddr, ifaddr_str, sizeof(ifaddr_str));

      /* scan igmp groups */
      for (ALL_LIST_ELEMENTS_RO(igmp->igmp_group_list, grpnode, grp)) {
	char group_str[INET_ADDRSTRLEN];
	char grp_retr_mmss[10];
	struct listnode    *src_node;
	struct igmp_source *src;
	int grp_retr_sources = 0;

	pim_inet4_dump("<group?>", grp->group_addr, group_str, sizeof(group_str));
	pim_time_timer_to_mmss(grp_retr_mmss, sizeof(grp_retr_mmss), grp->t_group_query_retransmit_timer);


	/* count group sources with retransmission state */
	for (ALL_LIST_ELEMENTS_RO(grp->group_source_list, src_node, src)) {
	  if (src->source_query_retransmit_count > 0) {
	    ++grp_retr_sources;
	  }
	}

	vty_out(vty, "%-9s %-15s %-15s %-8s %7d %7d%s",
		ifp->name,
		ifaddr_str,
		group_str,
		grp_retr_mmss,
		grp->group_specific_query_retransmit_count,
		grp_retr_sources,
		VTY_NEWLINE);

      } /* scan igmp groups */
    } /* scan igmp sockets */
  } /* scan interfaces */
}

static void igmp_show_sources(struct vty *vty)
{
  struct listnode  *ifnode;
  struct interface *ifp;
  time_t            now;

  now = pim_time_monotonic_sec();

  vty_out(vty, "Interface Address         Group           Source          Timer Fwd Uptime  %s", VTY_NEWLINE);

  /* scan interfaces */
  for (ALL_LIST_ELEMENTS_RO (vrf_iflist (VRF_DEFAULT), ifnode, ifp)) {
    struct pim_interface *pim_ifp = ifp->info;
    struct listnode  *sock_node;
    struct igmp_sock *igmp;
    
    if (!pim_ifp)
      continue;
    
    /* scan igmp sockets */
    for (ALL_LIST_ELEMENTS_RO(pim_ifp->igmp_socket_list, sock_node, igmp)) {
      char ifaddr_str[INET_ADDRSTRLEN];
      struct listnode   *grpnode;
      struct igmp_group *grp;

      pim_inet4_dump("<ifaddr?>", igmp->ifaddr, ifaddr_str, sizeof(ifaddr_str));

      /* scan igmp groups */
      for (ALL_LIST_ELEMENTS_RO(igmp->igmp_group_list, grpnode, grp)) {
	char group_str[INET_ADDRSTRLEN];
	struct listnode    *srcnode;
	struct igmp_source *src;

	pim_inet4_dump("<group?>", grp->group_addr, group_str, sizeof(group_str));
	
	/* scan group sources */
	for (ALL_LIST_ELEMENTS_RO(grp->group_source_list, srcnode, src)) {
	  char source_str[INET_ADDRSTRLEN];
	  char mmss[10];
	  char uptime[10];

	  pim_inet4_dump("<source?>", src->source_addr, source_str, sizeof(source_str));

	  pim_time_timer_to_mmss(mmss, sizeof(mmss), src->t_source_timer);

	  pim_time_uptime(uptime, sizeof(uptime), now - src->source_creation);

	  vty_out(vty, "%-9s %-15s %-15s %-15s %5s %3s %8s%s",
		  ifp->name,
		  ifaddr_str,
		  group_str,
		  source_str,
		  mmss,
		  IGMP_SOURCE_TEST_FORWARDING(src->source_flags) ? "Y" : "N",
		  uptime,
		  VTY_NEWLINE);
	  
	} /* scan group sources */
      } /* scan igmp groups */
    } /* scan igmp sockets */
  } /* scan interfaces */
}

static void igmp_show_source_retransmission(struct vty *vty)
{
  struct listnode  *ifnode;
  struct interface *ifp;

  vty_out(vty, "Interface Address         Group           Source          Counter%s", VTY_NEWLINE);

  /* scan interfaces */
  for (ALL_LIST_ELEMENTS_RO (vrf_iflist (VRF_DEFAULT), ifnode, ifp)) {
    struct pim_interface *pim_ifp = ifp->info;
    struct listnode  *sock_node;
    struct igmp_sock *igmp;
    
    if (!pim_ifp)
      continue;
    
    /* scan igmp sockets */
    for (ALL_LIST_ELEMENTS_RO(pim_ifp->igmp_socket_list, sock_node, igmp)) {
      char ifaddr_str[INET_ADDRSTRLEN];
      struct listnode   *grpnode;
      struct igmp_group *grp;

      pim_inet4_dump("<ifaddr?>", igmp->ifaddr, ifaddr_str, sizeof(ifaddr_str));

      /* scan igmp groups */
      for (ALL_LIST_ELEMENTS_RO(igmp->igmp_group_list, grpnode, grp)) {
	char group_str[INET_ADDRSTRLEN];
	struct listnode    *srcnode;
	struct igmp_source *src;

	pim_inet4_dump("<group?>", grp->group_addr, group_str, sizeof(group_str));
	
	/* scan group sources */
	for (ALL_LIST_ELEMENTS_RO(grp->group_source_list, srcnode, src)) {
	  char source_str[INET_ADDRSTRLEN];

	  pim_inet4_dump("<source?>", src->source_addr, source_str, sizeof(source_str));

	  vty_out(vty, "%-9s %-15s %-15s %-15s %7d%s",
		  ifp->name,
		  ifaddr_str,
		  group_str,
		  source_str,
		  src->source_query_retransmit_count,
		  VTY_NEWLINE);
	  
	} /* scan group sources */
      } /* scan igmp groups */
    } /* scan igmp sockets */
  } /* scan interfaces */
}

static void clear_igmp_interfaces()
{
  struct listnode  *ifnode;
  struct listnode  *ifnextnode;
  struct interface *ifp;

  for (ALL_LIST_ELEMENTS (vrf_iflist (VRF_DEFAULT), ifnode, ifnextnode, ifp)) {
    pim_if_addr_del_all_igmp(ifp);
  }

  for (ALL_LIST_ELEMENTS (vrf_iflist (VRF_DEFAULT), ifnode, ifnextnode, ifp)) {
    pim_if_addr_add_all(ifp);
  }
}

static void clear_pim_interfaces()
{
  struct listnode  *ifnode;
  struct listnode  *ifnextnode;
  struct interface *ifp;

  for (ALL_LIST_ELEMENTS (vrf_iflist (VRF_DEFAULT), ifnode, ifnextnode, ifp)) {
    if (ifp->info) {
      pim_neighbor_delete_all(ifp, "interface cleared");
    }
  }
}

static void clear_interfaces()
{
  clear_igmp_interfaces();
  clear_pim_interfaces();
}

DEFUN (clear_ip_interfaces,
       clear_ip_interfaces_cmd,
       "clear ip interfaces",
       CLEAR_STR
       IP_STR
       "Reset interfaces\n")
{
  clear_interfaces();

  return CMD_SUCCESS;
}

DEFUN (clear_ip_igmp_interfaces,
       clear_ip_igmp_interfaces_cmd,
       "clear ip igmp interfaces",
       CLEAR_STR
       IP_STR
       CLEAR_IP_IGMP_STR
       "Reset IGMP interfaces\n")
{
  clear_igmp_interfaces();

  return CMD_SUCCESS;
}

static void mroute_add_all()
{
  struct listnode    *node;
  struct channel_oil *c_oil;

  for (ALL_LIST_ELEMENTS_RO(pim_channel_oil_list, node, c_oil)) {
    if (pim_mroute_add(c_oil, __PRETTY_FUNCTION__)) {
      /* just log warning */
      char source_str[INET_ADDRSTRLEN];
      char group_str[INET_ADDRSTRLEN];
      pim_inet4_dump("<source?>", c_oil->oil.mfcc_origin, source_str, sizeof(source_str));
      pim_inet4_dump("<group?>", c_oil->oil.mfcc_mcastgrp, group_str, sizeof(group_str));
      zlog_warn("%s %s: (S,G)=(%s,%s) failure writing MFC",
                __FILE__, __PRETTY_FUNCTION__,
                source_str, group_str);
    }
  }
}

static void mroute_del_all()
{
  struct listnode    *node;
  struct channel_oil *c_oil;

  for (ALL_LIST_ELEMENTS_RO(pim_channel_oil_list, node, c_oil)) {
    if (pim_mroute_del(c_oil, __PRETTY_FUNCTION__)) {
      /* just log warning */
      char source_str[INET_ADDRSTRLEN];
      char group_str[INET_ADDRSTRLEN];
      pim_inet4_dump("<source?>", c_oil->oil.mfcc_origin, source_str, sizeof(source_str));
      pim_inet4_dump("<group?>", c_oil->oil.mfcc_mcastgrp, group_str, sizeof(group_str));
      zlog_warn("%s %s: (S,G)=(%s,%s) failure clearing MFC",
                __FILE__, __PRETTY_FUNCTION__,
                source_str, group_str);
    }
  }
}

DEFUN (clear_ip_mroute,
       clear_ip_mroute_cmd,
       "clear ip mroute",
       CLEAR_STR
       IP_STR
       "Reset multicast routes\n")
{
  mroute_del_all();
  mroute_add_all();

  return CMD_SUCCESS;
}

DEFUN (clear_ip_pim_interfaces,
       clear_ip_pim_interfaces_cmd,
       "clear ip pim interfaces",
       CLEAR_STR
       IP_STR
       CLEAR_IP_PIM_STR
       "Reset PIM interfaces\n")
{
  clear_pim_interfaces();

  return CMD_SUCCESS;
}

DEFUN (clear_ip_pim_oil,
       clear_ip_pim_oil_cmd,
       "clear ip pim oil",
       CLEAR_STR
       IP_STR
       CLEAR_IP_PIM_STR
       "Rescan PIM OIL (output interface list)\n")
{
  pim_scan_oil();

  return CMD_SUCCESS;
}

DEFUN (show_ip_igmp_interface,
       show_ip_igmp_interface_cmd,
       "show ip igmp interface [detail|WORD] [json]",
       SHOW_STR
       IP_STR
       IGMP_STR
       "IGMP interface information\n"
       "Detailed output\n"
       "interface name\n"
       "JavaScript Object Notation\n")
{
  u_char uj = use_json(argc, argv);
  int idx = 0;

  if (argv_find(argv, argc, "detail", &idx) ||
      argv_find(argv, argc, "WORD", &idx))
    igmp_show_interfaces_single(vty, argv[idx]->arg, uj);
  else
    igmp_show_interfaces(vty, uj);

  return CMD_SUCCESS;
}

DEFUN (show_ip_igmp_join,
       show_ip_igmp_join_cmd,
       "show ip igmp join",
       SHOW_STR
       IP_STR
       IGMP_STR
       "IGMP static join information\n")
{
  igmp_show_interface_join(vty);

  return CMD_SUCCESS;
}

DEFUN (show_ip_igmp_groups,
       show_ip_igmp_groups_cmd,
       "show ip igmp groups [json]",
       SHOW_STR
       IP_STR
       IGMP_STR
       IGMP_GROUP_STR
       "JavaScript Object Notation\n")
{
  u_char uj = use_json(argc, argv);
  igmp_show_groups(vty, uj);

  return CMD_SUCCESS;
}

DEFUN (show_ip_igmp_groups_retransmissions,
       show_ip_igmp_groups_retransmissions_cmd,
       "show ip igmp groups retransmissions",
       SHOW_STR
       IP_STR
       IGMP_STR
       IGMP_GROUP_STR
       "IGMP group retransmissions\n")
{
  igmp_show_group_retransmission(vty);

  return CMD_SUCCESS;
}

DEFUN (show_ip_igmp_sources,
       show_ip_igmp_sources_cmd,
       "show ip igmp sources",
       SHOW_STR
       IP_STR
       IGMP_STR
       IGMP_SOURCE_STR)
{
  igmp_show_sources(vty);

  return CMD_SUCCESS;
}

DEFUN (show_ip_igmp_sources_retransmissions,
       show_ip_igmp_sources_retransmissions_cmd,
       "show ip igmp sources retransmissions",
       SHOW_STR
       IP_STR
       IGMP_STR
       IGMP_SOURCE_STR
       "IGMP source retransmissions\n")
{
  igmp_show_source_retransmission(vty);

  return CMD_SUCCESS;
}

DEFUN (show_ip_pim_assert,
       show_ip_pim_assert_cmd,
       "show ip pim assert",
       SHOW_STR
       IP_STR
       PIM_STR
       "PIM interface assert\n")
{
  pim_show_assert(vty);

  return CMD_SUCCESS;
}

DEFUN (show_ip_pim_assert_internal,
       show_ip_pim_assert_internal_cmd,
       "show ip pim assert-internal",
       SHOW_STR
       IP_STR
       PIM_STR
       "PIM interface internal assert state\n")
{
  pim_show_assert_internal(vty);

  return CMD_SUCCESS;
}

DEFUN (show_ip_pim_assert_metric,
       show_ip_pim_assert_metric_cmd,
       "show ip pim assert-metric",
       SHOW_STR
       IP_STR
       PIM_STR
       "PIM interface assert metric\n")
{
  pim_show_assert_metric(vty);

  return CMD_SUCCESS;
}

DEFUN (show_ip_pim_assert_winner_metric,
       show_ip_pim_assert_winner_metric_cmd,
       "show ip pim assert-winner-metric",
       SHOW_STR
       IP_STR
       PIM_STR
       "PIM interface assert winner metric\n")
{
  pim_show_assert_winner_metric(vty);

  return CMD_SUCCESS;
}

DEFUN (show_ip_pim_interface,
       show_ip_pim_interface_cmd,
       "show ip pim interface [detail|WORD] [json]",
       SHOW_STR
       IP_STR
       PIM_STR
       "PIM interface information\n"
       "Detailed output\n"
       "interface name\n"
       "JavaScript Object Notation\n")
{
  u_char uj = use_json(argc, argv);
  int idx = 0;

  if (argv_find(argv, argc, "WORD", &idx) ||
      argv_find(argv, argc, "detail", &idx))
    pim_show_interfaces_single(vty, argv[idx]->arg, uj);

  else
    pim_show_interfaces(vty, uj);

  return CMD_SUCCESS;
}

DEFUN (show_ip_pim_join,
       show_ip_pim_join_cmd,
       "show ip pim join [json]",
       SHOW_STR
       IP_STR
       PIM_STR
       "PIM interface join information\n"
       JSON_STR)
{
  u_char uj = use_json(argc, argv);
  pim_show_join(vty, uj);

  return CMD_SUCCESS;
}

DEFUN (show_ip_pim_local_membership,
       show_ip_pim_local_membership_cmd,
       "show ip pim local-membership [json]",
       SHOW_STR
       IP_STR
       PIM_STR
       "PIM interface local-membership\n"
       JSON_STR)
{
  u_char uj = use_json(argc, argv);
  pim_show_membership(vty, uj);

  return CMD_SUCCESS;
}

DEFUN (show_ip_pim_neighbor,
       show_ip_pim_neighbor_cmd,
       "show ip pim neighbor [detail|WORD] [json]",
       SHOW_STR
       IP_STR
       PIM_STR
       "PIM neighbor information\n"
       "Detailed output\n"
       "Name of interface or neighbor\n"
       "JavaScript Object Notation\n")
{
  u_char uj = use_json(argc, argv);
  int idx = 0;

  if (argv_find(argv, argc, "detail", &idx) ||
      argv_find(argv, argc, "WORD", &idx))
    pim_show_neighbors_single(vty, argv[idx]->arg, uj);
  else
    pim_show_neighbors(vty, uj);

  return CMD_SUCCESS;
}

DEFUN (show_ip_pim_secondary,
       show_ip_pim_secondary_cmd,
       "show ip pim secondary",
       SHOW_STR
       IP_STR
       PIM_STR
       "PIM neighbor addresses\n")
{
  pim_show_neighbors_secondary(vty);

  return CMD_SUCCESS;
}

DEFUN (show_ip_pim_state,
       show_ip_pim_state_cmd,
       "show ip pim state [A.B.C.D [A.B.C.D]] [json]",
       SHOW_STR
       IP_STR
       PIM_STR
       "PIM state information\n"
       "Unicast or Multicast address\n"
       "Multicast address\n"
       "JavaScript Object Notation\n")
{
  const char *src_or_group = NULL;
  const char *group = NULL;
  u_char uj = use_json(argc, argv);
  if (uj)
    argc--;

  if (argc == 6)
    {
      src_or_group = argv[4]->arg;
      group = argv[5]->arg;
    }
  else if (argc == 5)
    src_or_group = argv[4]->arg;

  pim_show_state(vty, src_or_group, group, uj);

  return CMD_SUCCESS;
}

DEFUN (show_ip_pim_upstream,
       show_ip_pim_upstream_cmd,
       "show ip pim upstream [json]",
       SHOW_STR
       IP_STR
       PIM_STR
       "PIM upstream information\n"
       "JavaScript Object Notation\n")
{
  u_char uj = use_json(argc, argv);
  pim_show_upstream(vty, uj);

  return CMD_SUCCESS;
}

DEFUN (show_ip_pim_upstream_join_desired,
       show_ip_pim_upstream_join_desired_cmd,
       "show ip pim upstream-join-desired [json]",
       SHOW_STR
       IP_STR
       PIM_STR
       "PIM upstream join-desired\n"
       "JavaScript Object Notation\n")
{
  u_char uj = use_json(argc, argv);
  pim_show_join_desired(vty, uj);

  return CMD_SUCCESS;
}

DEFUN (show_ip_pim_upstream_rpf,
       show_ip_pim_upstream_rpf_cmd,
       "show ip pim upstream-rpf [json]",
       SHOW_STR
       IP_STR
       PIM_STR
       "PIM upstream source rpf\n"
       "JavaScript Object Notation\n")
{
  u_char uj = use_json(argc, argv);
  pim_show_upstream_rpf(vty, uj);

  return CMD_SUCCESS;
}

DEFUN (show_ip_pim_rp,
       show_ip_pim_rp_cmd,
       "show ip pim rp-info [json]",
       SHOW_STR
       IP_STR
       PIM_STR
       "PIM RP information\n"
       "JavaScript Object Notation\n")
{
  u_char uj = use_json(argc, argv);
  pim_rp_show_information (vty, uj);

  return CMD_SUCCESS;
}

DEFUN (show_ip_pim_rpf,
       show_ip_pim_rpf_cmd,
       "show ip pim rpf [json]",
       SHOW_STR
       IP_STR
       PIM_STR
       "PIM cached source rpf information\n"
       "JavaScript Object Notation\n")
{
  u_char uj = use_json(argc, argv);
  pim_show_rpf(vty, uj);

  return CMD_SUCCESS;
}

DEFUN (show_ip_pim_nexthop,
       show_ip_pim_nexthop_cmd,
       "show ip pim nexthop",
       SHOW_STR
       IP_STR
       PIM_STR
       "PIM cached nexthop rpf information\n")
{
  pim_show_nexthop (vty);

  return CMD_SUCCESS;
}

DEFUN (show_ip_pim_nexthop_lookup,
       show_ip_pim_nexthop_lookup_cmd,
       "show ip pim nexthop-lookup A.B.C.D A.B.C.D",
       SHOW_STR
       IP_STR
       PIM_STR
       "PIM cached nexthop rpf lookup\n"
       "Source/RP address\n"
       "Multicast Group address\n")
{
  struct pim_nexthop_cache pnc;
  struct prefix nht_p;
  int result = 0;
  struct in_addr src_addr, grp_addr;
  struct in_addr vif_source;
  const char *addr_str, *addr_str1;
  struct prefix grp;
  struct pim_nexthop nexthop;
  char nexthop_addr_str[PREFIX_STRLEN];
  char grp_str[PREFIX_STRLEN];

  addr_str = (const char *)argv[0];
  result = inet_pton (AF_INET, addr_str, &src_addr);
  if (result <= 0)
    {
      vty_out (vty, "Bad unicast address %s: errno=%d: %s%s",
               addr_str, errno, safe_strerror (errno), VTY_NEWLINE);
      return CMD_WARNING;
    }

  if (pim_is_group_224_4 (src_addr))
    {
      vty_out (vty, "Invalid argument. Expected Valid Source Address.%s", VTY_NEWLINE);
      return CMD_WARNING;
    }

  addr_str1 = (const char *)argv[1];
  result = inet_pton (AF_INET, addr_str1, &grp_addr);
  if (result <= 0)
    {
      vty_out (vty, "Bad unicast address %s: errno=%d: %s%s",
               addr_str, errno, safe_strerror (errno), VTY_NEWLINE);
      return CMD_WARNING;
    }

  if (!pim_is_group_224_4 (grp_addr))
    {
      vty_out (vty, "Invalid argument. Expected Valid Multicast Group Address.%s", VTY_NEWLINE);
      return CMD_WARNING;
    }

  if (!pim_rp_set_upstream_addr (&vif_source, src_addr, grp_addr))
    return CMD_SUCCESS;

  memset (&pnc, 0, sizeof (struct pim_nexthop_cache));
  nht_p.family = AF_INET;
  nht_p.prefixlen = IPV4_MAX_BITLEN;
  nht_p.u.prefix4 = vif_source;
  grp.family = AF_INET;
  grp.prefixlen = IPV4_MAX_BITLEN;
  grp.u.prefix4 = grp_addr;
  memset (&nexthop, 0, sizeof (nexthop));

  if ((pim_find_or_track_nexthop (&nht_p, NULL, NULL, &pnc)) == 1)
    {
      //Compute PIM RPF using Cached nexthop
      pim_ecmp_nexthop_search (&pnc, &nexthop, &nht_p, &grp, 0);
    }
  else
    pim_ecmp_nexthop_lookup (&nexthop, vif_source, &nht_p, &grp, 0);

  pim_addr_dump ("<grp?>", &grp, grp_str, sizeof (grp_str));
  pim_addr_dump ("<nexthop?>", &nexthop.mrib_nexthop_addr,
                 nexthop_addr_str, sizeof (nexthop_addr_str));
  vty_out (vty, "Group %s --- Nexthop %s Interface %s %s", grp_str,
           nexthop_addr_str, nexthop.interface->name, VTY_NEWLINE);

  return CMD_SUCCESS;
}

static void show_multicast_interfaces(struct vty *vty)
{
  struct listnode  *node;
  struct interface *ifp;

  vty_out(vty, "%s", VTY_NEWLINE);
  
  vty_out(vty, "Interface Address         ifi Vif  PktsIn PktsOut    BytesIn   BytesOut%s",
	  VTY_NEWLINE);

  for (ALL_LIST_ELEMENTS_RO (vrf_iflist (VRF_DEFAULT), node, ifp)) {
    struct pim_interface *pim_ifp;
    struct in_addr ifaddr;
    struct sioc_vif_req vreq;

    pim_ifp = ifp->info;
    
    if (!pim_ifp)
      continue;

    memset(&vreq, 0, sizeof(vreq));
    vreq.vifi = pim_ifp->mroute_vif_index;

    if (ioctl(qpim_mroute_socket_fd, SIOCGETVIFCNT, &vreq)) {
      zlog_warn("ioctl(SIOCGETVIFCNT=%lu) failure for interface %s vif_index=%d: errno=%d: %s%s",
		(unsigned long)SIOCGETVIFCNT,
		ifp->name,
		pim_ifp->mroute_vif_index,
		errno,
		safe_strerror(errno),
		VTY_NEWLINE);
    }

    ifaddr = pim_ifp->primary_address;

    vty_out(vty, "%-9s %-15s %3d %3d %7lu %7lu %10lu %10lu%s",
	    ifp->name,
	    inet_ntoa(ifaddr),
	    ifp->ifindex,
	    pim_ifp->mroute_vif_index,
	    (unsigned long) vreq.icount,
	    (unsigned long) vreq.ocount,
	    (unsigned long) vreq.ibytes,
	    (unsigned long) vreq.obytes,
	    VTY_NEWLINE);
  }
}

DEFUN (show_ip_multicast,
       show_ip_multicast_cmd,
       "show ip multicast",
       SHOW_STR
       IP_STR
       "Multicast global information\n")
{
  time_t now = pim_time_monotonic_sec();

  char uptime[10];

  vty_out(vty, "Mroute socket descriptor: %d%s",
          qpim_mroute_socket_fd,
          VTY_NEWLINE);

  pim_time_uptime(uptime, sizeof(uptime), now - qpim_mroute_socket_creation);
  vty_out(vty, "Mroute socket uptime: %s%s",
          uptime,
          VTY_NEWLINE);

  vty_out(vty, "%s", VTY_NEWLINE);

  pim_zebra_zclient_update (vty);
  pim_zlookup_show_ip_multicast (vty);

  vty_out(vty, "%s", VTY_NEWLINE);
  vty_out(vty, "Maximum highest VifIndex: %d%s",
	  PIM_MAX_USABLE_VIFS,
	  VTY_NEWLINE);

  vty_out (vty, "%s", VTY_NEWLINE);
  vty_out (vty, "Upstream Join Timer: %d secs%s",
           qpim_t_periodic, VTY_NEWLINE);
  vty_out (vty, "Join/Prune Holdtime: %d secs%s",
           PIM_JP_HOLDTIME, VTY_NEWLINE);
  vty_out (vty, "PIM ECMP: %s%s",
           qpim_ecmp_enable ? "Enable" : "Disable", VTY_NEWLINE);
  vty_out (vty, "PIM ECMP Rebalance: %s%s",
           qpim_ecmp_rebalance_enable ? "Enable" : "Disable", VTY_NEWLINE);

  vty_out (vty, "%s", VTY_NEWLINE);

  show_rpf_refresh_stats(vty, now, NULL);

  vty_out(vty, "%s", VTY_NEWLINE);

  show_scan_oil_stats(vty, now);

  show_multicast_interfaces(vty);
  
  return CMD_SUCCESS;
}

static void show_mroute(struct vty *vty, u_char uj)
{
  struct listnode    *node;
  struct channel_oil *c_oil;
  struct static_route *s_route;
  time_t              now;
  json_object *json = NULL;
  json_object *json_group = NULL;
  json_object *json_source = NULL;
  json_object *json_oil = NULL;
  json_object *json_ifp_out = NULL;
  int found_oif = 0;
  int first = 1;
  char grp_str[INET_ADDRSTRLEN];
  char src_str[INET_ADDRSTRLEN];
  char in_ifname[INTERFACE_NAMSIZ+1];
  char out_ifname[INTERFACE_NAMSIZ+1];
  int oif_vif_index;
  struct interface *ifp_in;
  char proto[100];

  if (uj) {
    json = json_object_new_object();
  } else {
    vty_out(vty, "Source          Group           Proto  Input      Output     TTL  Uptime%s",
            VTY_NEWLINE);
  }

  now = pim_time_monotonic_sec();

  /* print list of PIM and IGMP routes */
  for (ALL_LIST_ELEMENTS_RO(pim_channel_oil_list, node, c_oil)) {
    found_oif = 0;
    first = 1;
    if (!c_oil->installed && !uj)
      continue;

    pim_inet4_dump("<group?>", c_oil->oil.mfcc_mcastgrp, grp_str, sizeof(grp_str));
    pim_inet4_dump("<source?>", c_oil->oil.mfcc_origin, src_str, sizeof(src_str));
    ifp_in = pim_if_find_by_vif_index(c_oil->oil.mfcc_parent);

    if (ifp_in)
      strcpy(in_ifname, ifp_in->name);
    else
      strcpy(in_ifname, "<iif?>");

    if (uj) {

      /* Find the group, create it if it doesn't exist */
      json_object_object_get_ex(json, grp_str, &json_group);

      if (!json_group) {
        json_group = json_object_new_object();
        json_object_object_add(json, grp_str, json_group);
      }

      /* Find the source nested under the group, create it if it doesn't exist */
      json_object_object_get_ex(json_group, src_str, &json_source);

      if (!json_source) {
        json_source = json_object_new_object();
        json_object_object_add(json_group, src_str, json_source);
      }

      /* Find the inbound interface nested under the source, create it if it doesn't exist */
      json_object_int_add(json_source, "installed", c_oil->installed);
      json_object_int_add(json_source, "refCount", c_oil->oil_ref_count);
      json_object_int_add(json_source, "oilSize", c_oil->oil_size);
      json_object_int_add(json_source, "OilInheritedRescan", c_oil->oil_inherited_rescan);
      json_object_string_add(json_source, "iif", in_ifname);
      json_oil = NULL;
    }

    for (oif_vif_index = 0; oif_vif_index < MAXVIFS; ++oif_vif_index) {
      struct interface *ifp_out;
      char oif_uptime[10];
      int ttl;

      ttl = c_oil->oil.mfcc_ttls[oif_vif_index];
      if (ttl < 1)
	continue;

      ifp_out = pim_if_find_by_vif_index(oif_vif_index);
      pim_time_uptime(oif_uptime, sizeof(oif_uptime), now - c_oil->oif_creation[oif_vif_index]);
      found_oif = 1;

      if (ifp_out)
        strcpy(out_ifname, ifp_out->name);
      else
        strcpy(out_ifname, "<oif?>");

      if (uj) {
        json_ifp_out = json_object_new_object();
        json_object_string_add(json_ifp_out, "source", src_str);
        json_object_string_add(json_ifp_out, "group", grp_str);

        if (c_oil->oif_flags[oif_vif_index] & PIM_OIF_FLAG_PROTO_PIM)
          json_object_boolean_true_add(json_ifp_out, "protocolPim");

        if (c_oil->oif_flags[oif_vif_index] & PIM_OIF_FLAG_PROTO_IGMP)
          json_object_boolean_true_add(json_ifp_out, "protocolIgmp");

        if (c_oil->oif_flags[oif_vif_index] & PIM_OIF_FLAG_PROTO_SOURCE)
          json_object_boolean_true_add(json_ifp_out, "protocolSource");

        if (c_oil->oif_flags[oif_vif_index] & PIM_OIF_FLAG_PROTO_STAR)
          json_object_boolean_true_add(json_ifp_out, "protocolInherited");

        json_object_string_add(json_ifp_out, "inboundInterface", in_ifname);
        json_object_int_add(json_ifp_out, "iVifI", c_oil->oil.mfcc_parent);
        json_object_string_add(json_ifp_out, "outboundInterface", out_ifname);
        json_object_int_add(json_ifp_out, "oVifI", oif_vif_index);
        json_object_int_add(json_ifp_out, "ttl", ttl);
        json_object_string_add(json_ifp_out, "upTime", oif_uptime);
        if (!json_oil) {
          json_oil = json_object_new_object();
          json_object_object_add(json_source, "oil", json_oil);
        }
        json_object_object_add(json_oil, out_ifname, json_ifp_out);
      } else {
        if (c_oil->oif_flags[oif_vif_index] & PIM_OIF_FLAG_PROTO_PIM) {
          strcpy(proto, "PIM");
        }

        if (c_oil->oif_flags[oif_vif_index] & PIM_OIF_FLAG_PROTO_IGMP) {
          strcpy(proto, "IGMP");
        }

        if (c_oil->oif_flags[oif_vif_index] & PIM_OIF_FLAG_PROTO_SOURCE) {
          strcpy(proto, "SRC");
        }

        if (c_oil->oif_flags[oif_vif_index] & PIM_OIF_FLAG_PROTO_STAR) {
          strcpy(proto, "STAR");
        }

        vty_out(vty, "%-15s %-15s %-6s %-10s %-10s %-3d  %8s%s",
                src_str,
                grp_str,
                proto,
                in_ifname,
                out_ifname,
                ttl,
                oif_uptime,
                VTY_NEWLINE);

        if (first)
	  {
	    src_str[0] = '\0';
	    grp_str[0] = '\0';
	    in_ifname[0] = '\0';
	    first = 0;
	  }
      }
    }

    if (!uj && !found_oif) {
      vty_out(vty, "%-15s %-15s %-6s %-10s %-10s %-3d  %8s%s",
              src_str,
              grp_str,
              "none",
              in_ifname,
              "none",
              0,
              "--:--:--",
              VTY_NEWLINE);
    }
  }

  /* Print list of static routes */
  for (ALL_LIST_ELEMENTS_RO(qpim_static_route_list, node, s_route)) {
    first = 1;

    if (!s_route->c_oil.installed)
      continue;

    pim_inet4_dump("<group?>", s_route->group, grp_str, sizeof(grp_str));
    pim_inet4_dump("<source?>", s_route->source, src_str, sizeof(src_str));
    ifp_in  = pim_if_find_by_vif_index(s_route->iif);
    found_oif = 0;

    if (ifp_in)
      strcpy(in_ifname, ifp_in->name);
    else
      strcpy(in_ifname, "<iif?>");

    if (uj) {

      /* Find the group, create it if it doesn't exist */
      json_object_object_get_ex(json, grp_str, &json_group);

      if (!json_group) {
        json_group = json_object_new_object();
        json_object_object_add(json, grp_str, json_group);
      }

      /* Find the source nested under the group, create it if it doesn't exist */
      json_object_object_get_ex(json_group, src_str, &json_source);

      if (!json_source) {
        json_source = json_object_new_object();
        json_object_object_add(json_group, src_str, json_source);
      }

      json_object_string_add(json_source, "iif", in_ifname);
      json_oil = NULL;
    } else {
      strcpy(proto, "STATIC");
    }

    for (oif_vif_index = 0; oif_vif_index < MAXVIFS; ++oif_vif_index) {
      struct interface *ifp_out;
      char oif_uptime[10];
      int ttl;

      ttl = s_route->oif_ttls[oif_vif_index];
      if (ttl < 1)
         continue;

      ifp_out = pim_if_find_by_vif_index(oif_vif_index);
      pim_time_uptime(oif_uptime, sizeof(oif_uptime), now - s_route->c_oil.oif_creation[oif_vif_index]);
      found_oif = 1;

      if (ifp_out)
        strcpy(out_ifname, ifp_out->name);
      else
        strcpy(out_ifname, "<oif?>");

      if (uj) {
        json_ifp_out = json_object_new_object();
        json_object_string_add(json_ifp_out, "source", src_str);
        json_object_string_add(json_ifp_out, "group", grp_str);
        json_object_boolean_true_add(json_ifp_out, "protocolStatic");
        json_object_string_add(json_ifp_out, "inboundInterface", in_ifname);
        json_object_int_add(json_ifp_out, "iVifI", c_oil->oil.mfcc_parent);
        json_object_string_add(json_ifp_out, "outboundInterface", out_ifname);
        json_object_int_add(json_ifp_out, "oVifI", oif_vif_index);
        json_object_int_add(json_ifp_out, "ttl", ttl);
        json_object_string_add(json_ifp_out, "upTime", oif_uptime);
        if (!json_oil) {
          json_oil = json_object_new_object();
          json_object_object_add(json_source, "oil", json_oil);
        }
        json_object_object_add(json_oil, out_ifname, json_ifp_out);
      } else {
        vty_out(vty, "%-15s %-15s %-6s %-10s %-10s %-3d  %8s%s",
                src_str,
                grp_str,
                proto,
                in_ifname,
                out_ifname,
                ttl,
                oif_uptime,
                VTY_NEWLINE);
	if (first)
          {
	    src_str[0] = '\0';
	    grp_str[0] = '\0';
	    in_ifname[0] = '\0';
	    first = 0;
	  }
      }
    }

    if (!uj && !found_oif) {
        vty_out(vty, "%-15s %-15s %-6s %-10s %-10s %-3d  %8s%s",
                src_str,
                grp_str,
                proto,
                in_ifname,
                "none",
                0,
                "--:--:--",
                VTY_NEWLINE);
    }
  }

  if (uj) {
    vty_out (vty, "%s%s", json_object_to_json_string_ext(json, JSON_C_TO_STRING_PRETTY), VTY_NEWLINE);
    json_object_free(json);
  }
}

DEFUN (show_ip_mroute,
       show_ip_mroute_cmd,
       "show ip mroute [json]",
       SHOW_STR
       IP_STR
       MROUTE_STR
       JSON_STR)
{
  u_char uj = use_json(argc, argv);
  show_mroute(vty, uj);
  return CMD_SUCCESS;
}

static void show_mroute_count(struct vty *vty)
{
  struct listnode    *node;
  struct channel_oil *c_oil;
  struct static_route *s_route;

  vty_out(vty, "%s", VTY_NEWLINE);
  
  vty_out(vty, "Source          Group           LastUsed Packets Bytes WrongIf  %s",
	  VTY_NEWLINE);

  /* Print PIM and IGMP route counts */
  for (ALL_LIST_ELEMENTS_RO(pim_channel_oil_list, node, c_oil)) {
    char group_str[INET_ADDRSTRLEN]; 
    char source_str[INET_ADDRSTRLEN];

    if (!c_oil->installed)
      continue;

    pim_mroute_update_counters (c_oil);

    pim_inet4_dump("<group?>", c_oil->oil.mfcc_mcastgrp, group_str, sizeof(group_str));
    pim_inet4_dump("<source?>", c_oil->oil.mfcc_origin, source_str, sizeof(source_str));

    vty_out(vty, "%-15s %-15s %-8llu %-7ld %-10ld %-7ld%s",
	    source_str,
	    group_str,
	    c_oil->cc.lastused/100,
	    c_oil->cc.pktcnt,
	    c_oil->cc.bytecnt,
	    c_oil->cc.wrong_if,
	    VTY_NEWLINE);
  }

   /* Print static route counts */
  for (ALL_LIST_ELEMENTS_RO(qpim_static_route_list, node, s_route)) {
    char group_str[INET_ADDRSTRLEN];
    char source_str[INET_ADDRSTRLEN];

    if (!s_route->c_oil.installed)
      continue;

    pim_mroute_update_counters (&s_route->c_oil);

    pim_inet4_dump("<group?>", s_route->c_oil.oil.mfcc_mcastgrp, group_str, sizeof(group_str));
    pim_inet4_dump("<source?>", s_route->c_oil.oil.mfcc_origin, source_str, sizeof(source_str));

    vty_out(vty, "%-15s %-15s %-8llu %-7ld %-10ld %-7ld%s",
       source_str,
       group_str,
       s_route->c_oil.cc.lastused,
       s_route->c_oil.cc.pktcnt,
       s_route->c_oil.cc.bytecnt,
       s_route->c_oil.cc.wrong_if,
       VTY_NEWLINE);
  }
}

DEFUN (show_ip_mroute_count,
       show_ip_mroute_count_cmd,
       "show ip mroute count",
       SHOW_STR
       IP_STR
       MROUTE_STR
       "Route and packet count data\n")
{
  show_mroute_count(vty);
  return CMD_SUCCESS;
}

DEFUN (show_ip_rib,
       show_ip_rib_cmd,
       "show ip rib A.B.C.D",
       SHOW_STR
       IP_STR
       RIB_STR
       "Unicast address\n")
{
  int idx_ipv4 = 3;
  struct in_addr addr;
  const char *addr_str;
  struct pim_nexthop nexthop;
  char nexthop_addr_str[PREFIX_STRLEN];
  int result;

  memset (&nexthop, 0, sizeof (nexthop));
  addr_str = argv[idx_ipv4]->arg;
  result = inet_pton(AF_INET, addr_str, &addr);
  if (result <= 0) {
    vty_out(vty, "Bad unicast address %s: errno=%d: %s%s",
	    addr_str, errno, safe_strerror(errno), VTY_NEWLINE);
    return CMD_WARNING;
  }

  if (pim_nexthop_lookup(&nexthop, addr, 0)) {
    vty_out(vty, "Failure querying RIB nexthop for unicast address %s%s",
	    addr_str, VTY_NEWLINE);
    return CMD_WARNING;
  }

  vty_out(vty, "Address         NextHop         Interface Metric Preference%s",
	  VTY_NEWLINE);

  pim_addr_dump("<nexthop?>", &nexthop.mrib_nexthop_addr,
		nexthop_addr_str, sizeof(nexthop_addr_str));

  vty_out(vty, "%-15s %-15s %-9s %6d %10d%s",
	  addr_str,
	  nexthop_addr_str,
	  nexthop.interface ? nexthop.interface->name : "<ifname?>",
	  nexthop.mrib_route_metric,
	  nexthop.mrib_metric_preference,
	  VTY_NEWLINE);

  return CMD_SUCCESS;
}

static void show_ssmpingd(struct vty *vty)
{
  struct listnode      *node;
  struct ssmpingd_sock *ss;
  time_t                now;

  vty_out(vty, "Source          Socket Address          Port Uptime   Requests%s",
	  VTY_NEWLINE);

  if (!qpim_ssmpingd_list)
    return;

  now = pim_time_monotonic_sec();

  for (ALL_LIST_ELEMENTS_RO(qpim_ssmpingd_list, node, ss)) {
    char source_str[INET_ADDRSTRLEN];
    char ss_uptime[10];
    struct sockaddr_in bind_addr;
    socklen_t len = sizeof(bind_addr);
    char bind_addr_str[INET_ADDRSTRLEN];

    pim_inet4_dump("<src?>", ss->source_addr, source_str, sizeof(source_str));

    if (pim_socket_getsockname(ss->sock_fd, (struct sockaddr *) &bind_addr, &len)) {
      vty_out(vty, "%% Failure reading socket name for ssmpingd source %s on fd=%d%s",
	      source_str, ss->sock_fd, VTY_NEWLINE);
    }

    pim_inet4_dump("<addr?>", bind_addr.sin_addr, bind_addr_str, sizeof(bind_addr_str));
    pim_time_uptime(ss_uptime, sizeof(ss_uptime), now - ss->creation);

    vty_out(vty, "%-15s %6d %-15s %5d %8s %8lld%s",
	    source_str,
	    ss->sock_fd,
	    bind_addr_str,
	    ntohs(bind_addr.sin_port),
	    ss_uptime,
	    (long long)ss->requests,
	    VTY_NEWLINE);
  }
}

DEFUN (show_ip_ssmpingd,
       show_ip_ssmpingd_cmd,
       "show ip ssmpingd",
       SHOW_STR
       IP_STR
       SHOW_SSMPINGD_STR)
{
  show_ssmpingd(vty);
  return CMD_SUCCESS;
}

static int
pim_rp_cmd_worker (struct vty *vty, const char *rp, const char *group, const char *plist)
{
  int result;

  result = pim_rp_new (rp, group, plist);

  if (result == PIM_MALLOC_FAIL)
    {
      vty_out (vty, "%% Out of memory%s", VTY_NEWLINE);
      return CMD_WARNING;
    }

  if (result == PIM_GROUP_BAD_ADDRESS)
    {
      vty_out (vty, "%% Bad group address specified: %s%s", group, VTY_NEWLINE);
      return CMD_WARNING;
    }

  if (result == PIM_RP_BAD_ADDRESS)
    {
      vty_out (vty, "%% Bad RP address specified: %s%s", rp, VTY_NEWLINE);
      return CMD_WARNING;
    }

  if (result == PIM_RP_NO_PATH)
    {
      vty_out (vty, "%% No Path to RP address specified: %s%s", rp, VTY_NEWLINE);
      return CMD_WARNING;
    }

  if (result == PIM_GROUP_OVERLAP)
    {
      vty_out (vty, "%% Group range specified cannot overlap%s", VTY_NEWLINE);
      return CMD_WARNING;
    }

  if (result == PIM_GROUP_PFXLIST_OVERLAP)
    {
      vty_out (vty, "%% This group is already covered by a RP prefix-list%s", VTY_NEWLINE);
      return CMD_WARNING;
    }

  if (result == PIM_RP_PFXLIST_IN_USE)
    {
      vty_out (vty, "%% The same prefix-list cannot be applied to multiple RPs%s", VTY_NEWLINE);
      return CMD_WARNING;
    }

  return CMD_SUCCESS;
}

static int
pim_cmd_spt_switchover (enum pim_spt_switchover spt, const char *plist)
{
  pimg->spt.switchover = spt;

  switch (pimg->spt.switchover)
    {
    case PIM_SPT_IMMEDIATE:
      if (pimg->spt.plist)
        XFREE (MTYPE_PIM_SPT_PLIST_NAME, pimg->spt.plist);

      pim_upstream_add_lhr_star_pimreg ();
      break;
    case PIM_SPT_INFINITY:
      pim_upstream_remove_lhr_star_pimreg (plist);

      if (pimg->spt.plist)
        XFREE (MTYPE_PIM_SPT_PLIST_NAME, pimg->spt.plist);

      if (plist)
        pimg->spt.plist = XSTRDUP (MTYPE_PIM_SPT_PLIST_NAME, plist);
      break;
    }

  return CMD_SUCCESS;
}

DEFUN (ip_pim_spt_switchover_infinity,
       ip_pim_spt_switchover_infinity_cmd,
       "ip pim spt-switchover infinity-and-beyond",
       IP_STR
       PIM_STR
       "SPT-Switchover\n"
       "Never switch to SPT Tree\n")
{
  return pim_cmd_spt_switchover (PIM_SPT_INFINITY, NULL);
}

DEFUN (ip_pim_spt_switchover_infinity_plist,
       ip_pim_spt_switchover_infinity_plist_cmd,
       "ip pim spt-switchover infinity-and-beyond prefix-list WORD",
       IP_STR
       PIM_STR
       "SPT-Switchover\n"
       "Never switch to SPT Tree\n"
       "Prefix-List to control which groups to switch\n"
       "Prefix-List name\n")
{
  return pim_cmd_spt_switchover (PIM_SPT_INFINITY, argv[5]->arg);
}

DEFUN (no_ip_pim_spt_switchover_infinity,
       no_ip_pim_spt_switchover_infinity_cmd,
       "no ip pim spt-switchover infinity-and-beyond",
       NO_STR
       IP_STR
       PIM_STR
       "SPT_Switchover\n"
       "Never switch to SPT Tree\n")
{
  return pim_cmd_spt_switchover (PIM_SPT_IMMEDIATE, NULL);
}

DEFUN (no_ip_pim_spt_switchover_infinity_plist,
       no_ip_pim_spt_switchover_infinity_plist_cmd,
       "no ip pim spt-switchover infinity-and-beyond prefix-list WORD",
       NO_STR
       IP_STR
       PIM_STR
       "SPT_Switchover\n"
       "Never switch to SPT Tree\n"
       "Prefix-List to control which groups to switch\n"
       "Prefix-List name\n")
{
  return pim_cmd_spt_switchover (PIM_SPT_IMMEDIATE, NULL);
}

DEFUN (ip_pim_joinprune_time,
       ip_pim_joinprune_time_cmd,
       "ip pim join-prune-interval (60-600)",
       IP_STR
       "pim multicast routing\n"
       "Join Prune Send Interval\n"
       "Seconds\n")
{
  qpim_t_periodic = atoi(argv[3]->arg);
  return CMD_SUCCESS;
}

DEFUN (no_ip_pim_joinprune_time,
       no_ip_pim_joinprune_time_cmd,
       "no ip pim join-prune-interval (60-600)",
       NO_STR
       IP_STR
       "pim multicast routing\n"
       "Join Prune Send Interval\n"
       "Seconds\n")
{
  qpim_t_periodic = PIM_DEFAULT_T_PERIODIC;
  return CMD_SUCCESS;
}

DEFUN (ip_pim_register_suppress,
       ip_pim_register_suppress_cmd,
       "ip pim register-suppress-time (5-60000)",
       IP_STR
       "pim multicast routing\n"
       "Register Suppress Timer\n"
       "Seconds\n")
{
  qpim_register_suppress_time = atoi (argv[3]->arg);
  return CMD_SUCCESS;
}

DEFUN (no_ip_pim_register_suppress,
       no_ip_pim_register_suppress_cmd,
       "no ip pim register-suppress-time (5-60000)",
       NO_STR
       IP_STR
       "pim multicast routing\n"
       "Register Suppress Timer\n"
       "Seconds\n")
{
  qpim_register_suppress_time = PIM_REGISTER_SUPPRESSION_TIME_DEFAULT;
  return CMD_SUCCESS;
}

DEFUN (ip_pim_keep_alive,
       ip_pim_keep_alive_cmd,
       "ip pim keep-alive-timer (31-60000)",
       IP_STR
       "pim multicast routing\n"
       "Keep alive Timer\n"
       "Seconds\n")
{
  qpim_keep_alive_time = atoi (argv[3]->arg);
  return CMD_SUCCESS;
}

DEFUN (no_ip_pim_keep_alive,
       no_ip_pim_keep_alive_cmd,
       "no ip pim keep-alive-timer (31-60000)",
       NO_STR
       IP_STR
       "pim multicast routing\n"
       "Keep alive Timer\n"
       "Seconds\n")
{
  qpim_keep_alive_time = PIM_KEEPALIVE_PERIOD;
  return CMD_SUCCESS;
}

DEFUN (ip_pim_packets,
       ip_pim_packets_cmd,
       "ip pim packets (1-100)",
       IP_STR
       "pim multicast routing\n"
       "packets to process at one time per fd\n"
       "Number of packets\n")
{
  qpim_packet_process = atoi (argv[3]->arg);
  return CMD_SUCCESS;
}

DEFUN (no_ip_pim_packets,
       no_ip_pim_packets_cmd,
       "no ip pim packets (1-100)",
       NO_STR
       IP_STR
       "pim multicast routing\n"
       "packets to process at one time per fd\n"
       "Number of packets\n")
{
  qpim_packet_process = PIM_DEFAULT_PACKET_PROCESS;
  return CMD_SUCCESS;
}

DEFUN (ip_pim_v6_secondary,
       ip_pim_v6_secondary_cmd,
       "ip pim send-v6-secondary",
       IP_STR
       "pim multicast routing\n"
       "Send v6 secondary addresses\n")
{
  pimg->send_v6_secondary = 1;

  return CMD_SUCCESS;
}

DEFUN (no_ip_pim_v6_secondary,
       no_ip_pim_v6_secondary_cmd,
       "no ip pim send-v6-secondary",
       NO_STR
       IP_STR
       "pim multicast routing\n"
       "Send v6 secondary addresses\n")
{
  pimg->send_v6_secondary = 0;

  return CMD_SUCCESS;
}

DEFUN (ip_pim_rp,
       ip_pim_rp_cmd,
       "ip pim rp A.B.C.D [A.B.C.D/M]",
       IP_STR
       "pim multicast routing\n"
       "Rendevous Point\n"
       "ip address of RP\n"
       "Group Address range to cover\n")
{
  int idx_ipv4 = 3;

  if (argc == (idx_ipv4 + 1))
    return pim_rp_cmd_worker (vty, argv[idx_ipv4]->arg, NULL, NULL);
  else
    return pim_rp_cmd_worker (vty, argv[idx_ipv4]->arg, argv[idx_ipv4 + 1]->arg, NULL);

}

DEFUN (ip_pim_rp_prefix_list,
       ip_pim_rp_prefix_list_cmd,
       "ip pim rp A.B.C.D prefix-list WORD",
       IP_STR
       "pim multicast routing\n"
       "Rendevous Point\n"
       "ip address of RP\n"
       "group prefix-list filter\n"
       "Name of a prefix-list\n")
{
  return pim_rp_cmd_worker (vty, argv[3]->arg, NULL, argv[5]->arg);
}

static int
pim_no_rp_cmd_worker (struct vty *vty, const char *rp, const char *group,
                      const char *plist)
{
  int result = pim_rp_del (rp, group, plist);

  if (result == PIM_GROUP_BAD_ADDRESS)
    {
      vty_out (vty, "%% Bad group address specified: %s%s", group, VTY_NEWLINE);
      return CMD_WARNING;
    }

  if (result == PIM_RP_BAD_ADDRESS)
    {
      vty_out (vty, "%% Bad RP address specified: %s%s", rp, VTY_NEWLINE);
      return CMD_WARNING;
    }

  if (result == PIM_RP_NOT_FOUND)
    {
      vty_out (vty, "%% Unable to find specified RP%s", VTY_NEWLINE);
      return CMD_WARNING;
    }

  return CMD_SUCCESS;
}

DEFUN (no_ip_pim_rp,
       no_ip_pim_rp_cmd,
       "no ip pim rp A.B.C.D [A.B.C.D/M]",
       NO_STR
       IP_STR
       "pim multicast routing\n"
       "Rendevous Point\n"
       "ip address of RP\n"
       "Group Address range to cover\n")
{
  int idx_ipv4 = 4, idx_group = 0;

  if (argv_find (argv, argc, "A.B.C.D/M", &idx_group))
    return pim_no_rp_cmd_worker (vty, argv[idx_ipv4]->arg, argv[idx_group]->arg, NULL);
  else
    return pim_no_rp_cmd_worker (vty, argv[idx_ipv4]->arg, NULL, NULL);
}

DEFUN (no_ip_pim_rp_prefix_list,
       no_ip_pim_rp_prefix_list_cmd,
       "no ip pim rp A.B.C.D prefix-list WORD",
       NO_STR
       IP_STR
       "pim multicast routing\n"
       "Rendevous Point\n"
       "ip address of RP\n"
       "group prefix-list filter\n"
       "Name of a prefix-list\n")
{
  return pim_no_rp_cmd_worker (vty, argv[4]->arg, NULL, argv[6]->arg);
}

static int
pim_ssm_cmd_worker (struct vty *vty, const char *plist)
{
  int result = pim_ssm_range_set (VRF_DEFAULT, plist);

  if (result == PIM_SSM_ERR_NONE)
    return CMD_SUCCESS;

  switch (result)
    {
    case PIM_SSM_ERR_NO_VRF:
      vty_out (vty, "%% VRF doesn't exist%s", VTY_NEWLINE);
      break;
    case PIM_SSM_ERR_DUP:
      vty_out (vty, "%% duplicate config%s", VTY_NEWLINE);
      break;
    default:
      vty_out (vty, "%% ssm range config failed%s", VTY_NEWLINE);
    }

  return CMD_WARNING;
}

DEFUN (ip_pim_ssm_prefix_list,
       ip_pim_ssm_prefix_list_cmd,
       "ip pim ssm prefix-list WORD",
       IP_STR
       "pim multicast routing\n"
       "Source Specific Multicast\n"
       "group range prefix-list filter\n"
       "Name of a prefix-list\n")
{
  return pim_ssm_cmd_worker (vty, argv[0]->arg);
}

DEFUN (no_ip_pim_ssm_prefix_list,
       no_ip_pim_ssm_prefix_list_cmd,
       "no ip pim ssm prefix-list",
       NO_STR
       IP_STR
       "pim multicast routing\n"
       "Source Specific Multicast\n"
       "group range prefix-list filter\n")
{
  return pim_ssm_cmd_worker (vty, NULL);
}

DEFUN (no_ip_pim_ssm_prefix_list_name,
       no_ip_pim_ssm_prefix_list_name_cmd,
       "no ip pim ssm prefix-list WORD",
       NO_STR
       IP_STR
       "pim multicast routing\n"
       "Source Specific Multicast\n"
       "group range prefix-list filter\n"
       "Name of a prefix-list\n")
{
  struct pim_ssm *ssm = pimg->ssm_info;

  if (ssm->plist_name && !strcmp(ssm->plist_name, argv[0]->arg))
    return pim_ssm_cmd_worker (vty, NULL);

  vty_out (vty, "%% pim ssm prefix-list %s doesn't exist%s",
           argv[0]->arg, VTY_NEWLINE);

  return CMD_WARNING;
}

static void
ip_pim_ssm_show_group_range(struct vty *vty, u_char uj)
{
  struct pim_ssm *ssm = pimg->ssm_info;
  const char *range_str = ssm->plist_name?ssm->plist_name:PIM_SSM_STANDARD_RANGE;

  if (uj)
    {
      json_object *json;
      json = json_object_new_object();
      json_object_string_add(json, "ssmGroups", range_str);
      vty_out (vty, "%s%s", json_object_to_json_string_ext(json, JSON_C_TO_STRING_PRETTY), VTY_NEWLINE);
      json_object_free(json);
    }
  else
    vty_out(vty, "SSM group range : %s%s", range_str, VTY_NEWLINE);
}

DEFUN (show_ip_pim_ssm_range,
       show_ip_pim_ssm_range_cmd,
       "show ip pim group-type [json]",
       SHOW_STR
       IP_STR
       PIM_STR
       "PIM group type\n"
       "JavaScript Object Notation\n")
{
  u_char uj = use_json(argc, argv);
  ip_pim_ssm_show_group_range(vty, uj);

  return CMD_SUCCESS;
}

static void
ip_pim_ssm_show_group_type(struct vty *vty, u_char uj, const char *group)
{
  struct in_addr group_addr;
  const char *type_str;
  int result;

  result = inet_pton(AF_INET, group, &group_addr);
  if (result <= 0)
    type_str = "invalid";
  else
    {
      if (pim_is_group_224_4 (group_addr))
        type_str = pim_is_grp_ssm (group_addr)?"SSM":"ASM";
      else
        type_str = "not-multicast";
    }

  if (uj)
    {
      json_object *json;
      json = json_object_new_object();
      json_object_string_add(json, "groupType", type_str);
      vty_out (vty, "%s%s", json_object_to_json_string_ext(json, JSON_C_TO_STRING_PRETTY), VTY_NEWLINE);
      json_object_free(json);
    }
  else
    vty_out(vty, "Group type : %s%s", type_str, VTY_NEWLINE);
}

DEFUN (show_ip_pim_group_type,
       show_ip_pim_group_type_cmd,
       "show ip pim group-type A.B.C.D [json]",
       SHOW_STR
       IP_STR
       PIM_STR
       "multicast group type\n"
       "group address\n"
       "JavaScript Object Notation\n")
{
  u_char uj = use_json(argc, argv);
  ip_pim_ssm_show_group_type(vty, uj, argv[0]->arg);

  return CMD_SUCCESS;
}

DEFUN_HIDDEN (ip_multicast_routing,
              ip_multicast_routing_cmd,
              "ip multicast-routing",
              IP_STR
              "Enable IP multicast forwarding\n")
{
  return CMD_SUCCESS;
}

DEFUN_HIDDEN (no_ip_multicast_routing,
              no_ip_multicast_routing_cmd,
              "no ip multicast-routing",
              NO_STR
              IP_STR
              "Global IP configuration subcommands\n"
              "Enable IP multicast forwarding\n")
{
  vty_out (vty, "Command is Disabled and will be removed in a future version%s",  VTY_NEWLINE);
  return CMD_SUCCESS;
}

DEFUN (ip_ssmpingd,
       ip_ssmpingd_cmd,
       "ip ssmpingd [A.B.C.D]",
       IP_STR
       CONF_SSMPINGD_STR
       "Source address\n")
{
  int idx_ipv4 = 2;
  int result;
  struct in_addr source_addr;
  const char *source_str = (argc == 3) ? argv[idx_ipv4]->arg : "0.0.0.0";

  result = inet_pton(AF_INET, source_str, &source_addr);
  if (result <= 0) {
    vty_out(vty, "%% Bad source address %s: errno=%d: %s%s",
	    source_str, errno, safe_strerror(errno), VTY_NEWLINE);
    return CMD_WARNING;
  }

  result = pim_ssmpingd_start(source_addr);
  if (result) {
    vty_out(vty, "%% Failure starting ssmpingd for source %s: %d%s",
	    source_str, result, VTY_NEWLINE);
    return CMD_WARNING;
  }

  return CMD_SUCCESS;
}

DEFUN (no_ip_ssmpingd,
       no_ip_ssmpingd_cmd,
       "no ip ssmpingd [A.B.C.D]",
       NO_STR
       IP_STR
       CONF_SSMPINGD_STR
       "Source address\n")
{
  int idx_ipv4 = 3;
  int result;
  struct in_addr source_addr;
  const char *source_str = (argc == 4) ? argv[idx_ipv4]->arg : "0.0.0.0";

  result = inet_pton(AF_INET, source_str, &source_addr);
  if (result <= 0) {
    vty_out(vty, "%% Bad source address %s: errno=%d: %s%s",
	    source_str, errno, safe_strerror(errno), VTY_NEWLINE);
    return CMD_WARNING;
  }

  result = pim_ssmpingd_stop(source_addr);
  if (result) {
    vty_out(vty, "%% Failure stopping ssmpingd for source %s: %d%s",
	    source_str, result, VTY_NEWLINE);
    return CMD_WARNING;
  }

  return CMD_SUCCESS;
}

DEFUN (ip_pim_ecmp,
       ip_pim_ecmp_cmd,
       "ip pim ecmp",
       IP_STR
       "pim multicast routing\n"
       "Enable PIM ECMP \n")
{
  qpim_ecmp_enable = 1;

  return CMD_SUCCESS;
}

DEFUN (no_ip_pim_ecmp,
       no_ip_pim_ecmp_cmd,
       "no ip pim ecmp",
       NO_STR
       IP_STR
       "pim multicast routing\n"
       "Disable PIM ECMP \n")
{
  qpim_ecmp_enable = 0;

  return CMD_SUCCESS;
}

DEFUN (ip_pim_ecmp_rebalance,
       ip_pim_ecmp_rebalance_cmd,
       "ip pim ecmp rebalance",
       IP_STR
       "pim multicast routing\n"
       "Enable PIM ECMP \n"
       "Enable PIM ECMP Rebalance\n")
{
  qpim_ecmp_enable = 1;
  qpim_ecmp_rebalance_enable = 1;

  return CMD_SUCCESS;
}

DEFUN (no_ip_pim_ecmp_rebalance,
       no_ip_pim_ecmp_rebalance_cmd,
       "no ip pim ecmp rebalance",
       NO_STR
       IP_STR
       "pim multicast routing\n"
       "Disable PIM ECMP \n"
       "Disable PIM ECMP Rebalance\n")
{
  qpim_ecmp_rebalance_enable = 0;

  return CMD_SUCCESS;
}

static int
pim_cmd_igmp_start (struct vty *vty, struct interface *ifp)
{
  struct pim_interface *pim_ifp;
  uint8_t need_startup = 0;

  pim_ifp = ifp->info;

  if (!pim_ifp)
    {
      pim_ifp = pim_if_new(ifp, 1 /* igmp=true */, 0 /* pim=false */);
      if (!pim_ifp)
        {
          vty_out(vty, "Could not enable IGMP on interface %s%s",
	      ifp->name, VTY_NEWLINE);
          return CMD_WARNING;
        }
      need_startup = 1;
    }
  else
    {
      if (!PIM_IF_TEST_IGMP(pim_ifp->options))
        {
          PIM_IF_DO_IGMP(pim_ifp->options);
          need_startup = 1;
        }
    }

  /* 'ip igmp' executed multiple times, with need_startup
    avoid multiple if add all and membership refresh */
  if (need_startup)
    {
      pim_if_addr_add_all(ifp);
      pim_if_membership_refresh(ifp);
    }

  return CMD_SUCCESS;
}

DEFUN (interface_ip_igmp,
       interface_ip_igmp_cmd,
       "ip igmp",
       IP_STR
       IFACE_IGMP_STR)
{
  VTY_DECLVAR_CONTEXT(interface, ifp);

  return pim_cmd_igmp_start(vty, ifp);
}

DEFUN (interface_no_ip_igmp,
       interface_no_ip_igmp_cmd,
       "no ip igmp",
       NO_STR
       IP_STR
       IFACE_IGMP_STR)
{
  VTY_DECLVAR_CONTEXT(interface, ifp);
  struct pim_interface *pim_ifp;

  pim_ifp = ifp->info;
  if (!pim_ifp)
    return CMD_SUCCESS;

  PIM_IF_DONT_IGMP(pim_ifp->options);

  pim_if_membership_clear(ifp);

  pim_if_addr_del_all_igmp(ifp);

  if (!PIM_IF_TEST_PIM(pim_ifp->options)) {
    pim_if_delete(ifp);
  }

  return CMD_SUCCESS;
}

DEFUN (interface_ip_igmp_join,
       interface_ip_igmp_join_cmd,
       "ip igmp join A.B.C.D A.B.C.D",
       IP_STR
       IFACE_IGMP_STR
       "IGMP join multicast group\n"
       "Multicast group address\n"
       "Source address\n")
{
  VTY_DECLVAR_CONTEXT(interface, ifp);
  int idx_ipv4 = 3;
  int idx_ipv4_2 = 4;
  const char *group_str;
  const char *source_str;
  struct in_addr group_addr;
  struct in_addr source_addr;
  int result;

  /* Group address */
  group_str = argv[idx_ipv4]->arg;
  result = inet_pton(AF_INET, group_str, &group_addr);
  if (result <= 0) {
    vty_out(vty, "Bad group address %s: errno=%d: %s%s",
	    group_str, errno, safe_strerror(errno), VTY_NEWLINE);
    return CMD_WARNING;
  }

  /* Source address */
  source_str = argv[idx_ipv4_2]->arg;
  result = inet_pton(AF_INET, source_str, &source_addr);
  if (result <= 0) {
    vty_out(vty, "Bad source address %s: errno=%d: %s%s",
	    source_str, errno, safe_strerror(errno), VTY_NEWLINE);
    return CMD_WARNING;
  }

  result = pim_if_igmp_join_add(ifp, group_addr, source_addr);
  if (result) {
    vty_out(vty, "%% Failure joining IGMP group %s source %s on interface %s: %d%s",
	    group_str, source_str, ifp->name, result, VTY_NEWLINE);
    return CMD_WARNING;
  }

  return CMD_SUCCESS;
}

DEFUN (interface_no_ip_igmp_join,
       interface_no_ip_igmp_join_cmd,
       "no ip igmp join A.B.C.D A.B.C.D",
       NO_STR
       IP_STR
       IFACE_IGMP_STR
       "IGMP join multicast group\n"
       "Multicast group address\n"
       "Source address\n")
{
  VTY_DECLVAR_CONTEXT(interface, ifp);
  int idx_ipv4 = 4;
  int idx_ipv4_2 = 5;
  const char *group_str;
  const char *source_str;
  struct in_addr group_addr;
  struct in_addr source_addr;
  int result;

  /* Group address */
  group_str = argv[idx_ipv4]->arg;
  result = inet_pton(AF_INET, group_str, &group_addr);
  if (result <= 0) {
    vty_out(vty, "Bad group address %s: errno=%d: %s%s",
	    group_str, errno, safe_strerror(errno), VTY_NEWLINE);
    return CMD_WARNING;
  }

  /* Source address */
  source_str = argv[idx_ipv4_2]->arg;
  result = inet_pton(AF_INET, source_str, &source_addr);
  if (result <= 0) {
    vty_out(vty, "Bad source address %s: errno=%d: %s%s",
	    source_str, errno, safe_strerror(errno), VTY_NEWLINE);
    return CMD_WARNING;
  }

  result = pim_if_igmp_join_del(ifp, group_addr, source_addr);
  if (result) {
    vty_out(vty, "%% Failure leaving IGMP group %s source %s on interface %s: %d%s",
	    group_str, source_str, ifp->name, result, VTY_NEWLINE);
    return CMD_WARNING;
  }

  return CMD_SUCCESS;
}

/*
  CLI reconfiguration affects the interface level (struct pim_interface).
  This function propagates the reconfiguration to every active socket
  for that interface.
 */
static void igmp_sock_query_interval_reconfig(struct igmp_sock *igmp)
{
  struct interface *ifp;
  struct pim_interface *pim_ifp;

  zassert(igmp);

  /* other querier present? */

  if (igmp->t_other_querier_timer)
    return;

  /* this is the querier */

  zassert(igmp->interface);
  zassert(igmp->interface->info);

  ifp = igmp->interface;
  pim_ifp = ifp->info;

  if (PIM_DEBUG_IGMP_TRACE) {
    char ifaddr_str[INET_ADDRSTRLEN];
    pim_inet4_dump("<ifaddr?>", igmp->ifaddr, ifaddr_str, sizeof(ifaddr_str));
    zlog_debug("%s: Querier %s on %s reconfig query_interval=%d",
	       __PRETTY_FUNCTION__,
	       ifaddr_str,
	       ifp->name,
	       pim_ifp->igmp_default_query_interval);
  }

  /*
    igmp_startup_mode_on() will reset QQI:

    igmp->querier_query_interval = pim_ifp->igmp_default_query_interval;
  */
  igmp_startup_mode_on(igmp);
}

static void igmp_sock_query_reschedule(struct igmp_sock *igmp)
{
  if (igmp->t_igmp_query_timer) {
    /* other querier present */
    zassert(igmp->t_igmp_query_timer);
    zassert(!igmp->t_other_querier_timer);

    pim_igmp_general_query_off(igmp);
    pim_igmp_general_query_on(igmp);

    zassert(igmp->t_igmp_query_timer);
    zassert(!igmp->t_other_querier_timer);
  }
  else {
    /* this is the querier */

    zassert(!igmp->t_igmp_query_timer);
    zassert(igmp->t_other_querier_timer);

    pim_igmp_other_querier_timer_off(igmp);
    pim_igmp_other_querier_timer_on(igmp);

    zassert(!igmp->t_igmp_query_timer);
    zassert(igmp->t_other_querier_timer);
  }
}

static void change_query_interval(struct pim_interface *pim_ifp,
				  int query_interval)
{
  struct listnode  *sock_node;
  struct igmp_sock *igmp;

  pim_ifp->igmp_default_query_interval = query_interval;

  for (ALL_LIST_ELEMENTS_RO(pim_ifp->igmp_socket_list, sock_node, igmp)) {
    igmp_sock_query_interval_reconfig(igmp);
    igmp_sock_query_reschedule(igmp);
  }
}

static void change_query_max_response_time(struct pim_interface *pim_ifp,
					   int query_max_response_time_dsec)
{
  struct listnode  *sock_node;
  struct igmp_sock *igmp;

  pim_ifp->igmp_query_max_response_time_dsec = query_max_response_time_dsec;

  /*
    Below we modify socket/group/source timers in order to quickly
    reflect the change. Otherwise, those timers would eventually catch
    up.
   */

  /* scan all sockets */
  for (ALL_LIST_ELEMENTS_RO(pim_ifp->igmp_socket_list, sock_node, igmp)) {
    struct listnode   *grp_node;
    struct igmp_group *grp;

    /* reschedule socket general query */
    igmp_sock_query_reschedule(igmp);

    /* scan socket groups */
    for (ALL_LIST_ELEMENTS_RO(igmp->igmp_group_list, grp_node, grp)) {
      struct listnode    *src_node;
      struct igmp_source *src;

      /* reset group timers for groups in EXCLUDE mode */
      if (grp->group_filtermode_isexcl) {
	igmp_group_reset_gmi(grp);
      }

      /* scan group sources */
      for (ALL_LIST_ELEMENTS_RO(grp->group_source_list, src_node, src)) {

	/* reset source timers for sources with running timers */
	if (src->t_source_timer) {
	  igmp_source_reset_gmi(igmp, grp, src);
	}
      }
    }
  }
}

#define IGMP_QUERY_INTERVAL_MIN (1)
#define IGMP_QUERY_INTERVAL_MAX (1800)

DEFUN (interface_ip_igmp_query_interval,
       interface_ip_igmp_query_interval_cmd,
       "ip igmp query-interval (1-1800)",
       IP_STR
       IFACE_IGMP_STR
       IFACE_IGMP_QUERY_INTERVAL_STR
       "Query interval in seconds\n")
{
  VTY_DECLVAR_CONTEXT(interface, ifp);
  struct pim_interface *pim_ifp;
  int query_interval;
  int query_interval_dsec;
  int ret;

  pim_ifp = ifp->info;

  if (!pim_ifp) {
    ret = pim_cmd_igmp_start(vty, ifp);
    if (ret != CMD_SUCCESS)
      return ret;
    pim_ifp = ifp->info;
  }

  query_interval = atoi(argv[3]->arg);
  query_interval_dsec = 10 * query_interval;

  /*
    It seems we don't need to check bounds since command.c does it
    already, but we verify them anyway for extra safety.
  */
  if (query_interval < IGMP_QUERY_INTERVAL_MIN) {
    vty_out(vty, "General query interval %d lower than minimum %d%s",
	    query_interval,
	    IGMP_QUERY_INTERVAL_MIN,
	    VTY_NEWLINE);
    return CMD_WARNING;
  }
  if (query_interval > IGMP_QUERY_INTERVAL_MAX) {
    vty_out(vty, "General query interval %d higher than maximum %d%s",
	    query_interval,
	    IGMP_QUERY_INTERVAL_MAX,
	    VTY_NEWLINE);
    return CMD_WARNING;
  }

  if (query_interval_dsec <= pim_ifp->igmp_query_max_response_time_dsec) {
    vty_out(vty,
	    "Can't set general query interval %d dsec <= query max response time %d dsec.%s",
	    query_interval_dsec, pim_ifp->igmp_query_max_response_time_dsec,
	    VTY_NEWLINE);
    return CMD_WARNING;
  }

  change_query_interval(pim_ifp, query_interval);

  return CMD_SUCCESS;
}

DEFUN (interface_no_ip_igmp_query_interval,
       interface_no_ip_igmp_query_interval_cmd,
       "no ip igmp query-interval",
       NO_STR
       IP_STR
       IFACE_IGMP_STR
       IFACE_IGMP_QUERY_INTERVAL_STR)
{
  VTY_DECLVAR_CONTEXT(interface, ifp);
  struct pim_interface *pim_ifp;
  int default_query_interval_dsec;

  pim_ifp = ifp->info;

  if (!pim_ifp)
    return CMD_SUCCESS;

  default_query_interval_dsec = IGMP_GENERAL_QUERY_INTERVAL * 10;

  if (default_query_interval_dsec <= pim_ifp->igmp_query_max_response_time_dsec) {
    vty_out(vty,
	    "Can't set default general query interval %d dsec <= query max response time %d dsec.%s",
	    default_query_interval_dsec, pim_ifp->igmp_query_max_response_time_dsec,
	    VTY_NEWLINE);
    return CMD_WARNING;
  }

  change_query_interval(pim_ifp, IGMP_GENERAL_QUERY_INTERVAL);

  return CMD_SUCCESS;
}

DEFUN (interface_ip_igmp_version,
       interface_ip_igmp_version_cmd,
       "ip igmp version (2-3)",
       IP_STR
       IFACE_IGMP_STR
       "IGMP version\n"
       "IGMP version number\n")
{
  VTY_DECLVAR_CONTEXT(interface,ifp);
  struct pim_interface *pim_ifp = NULL;
  int igmp_version, old_version = 0;
  int ret;

  pim_ifp = ifp->info;

  if (!pim_ifp)
    {
      ret = pim_cmd_igmp_start(vty, ifp);
      if (ret != CMD_SUCCESS)
        return ret;
      pim_ifp = ifp->info;
    }

  igmp_version = atoi(argv[3]->arg);
  old_version = pim_ifp->igmp_version;
  pim_ifp->igmp_version = igmp_version;

  //Check if IGMP is Enabled otherwise, enable on interface
  if (!PIM_IF_TEST_IGMP (pim_ifp->options))
    {
      PIM_IF_DO_IGMP(pim_ifp->options);
      pim_if_addr_add_all(ifp);
      pim_if_membership_refresh(ifp);
      old_version = igmp_version;   //avoid refreshing membership again.
    }
  /* Current and new version is different refresh existing
     membership. Going from 3 -> 2 or 2 -> 3. */
  if (old_version != igmp_version)
    pim_if_membership_refresh(ifp);

  return CMD_SUCCESS;
}

DEFUN (interface_no_ip_igmp_version,
       interface_no_ip_igmp_version_cmd,
       "no ip igmp version (2-3)",
       NO_STR
       IP_STR
       IFACE_IGMP_STR
       "IGMP version\n"
       "IGMP version number\n")
{
  VTY_DECLVAR_CONTEXT(interface, ifp);
  struct pim_interface *pim_ifp;

  pim_ifp = ifp->info;

  if (!pim_ifp)
    return CMD_SUCCESS;

  pim_ifp->igmp_version = IGMP_DEFAULT_VERSION;

  return CMD_SUCCESS;
}

#define IGMP_QUERY_MAX_RESPONSE_TIME_MIN_DSEC (10)
#define IGMP_QUERY_MAX_RESPONSE_TIME_MAX_DSEC (250)

DEFUN (interface_ip_igmp_query_max_response_time,
       interface_ip_igmp_query_max_response_time_cmd,
       "ip igmp query-max-response-time (10-250)",
       IP_STR
       IFACE_IGMP_STR
       IFACE_IGMP_QUERY_MAX_RESPONSE_TIME_STR
       "Query response value in deci-seconds\n")
{
  VTY_DECLVAR_CONTEXT(interface, ifp);
  struct pim_interface *pim_ifp;
  int query_max_response_time;
  int ret;

  pim_ifp = ifp->info;

  if (!pim_ifp) {
    ret = pim_cmd_igmp_start(vty, ifp);
    if (ret != CMD_SUCCESS)
      return ret;
    pim_ifp = ifp->info;
  }

  query_max_response_time = atoi(argv[3]->arg);

  if (query_max_response_time >= pim_ifp->igmp_default_query_interval * 10) {
    vty_out(vty,
	    "Can't set query max response time %d sec >= general query interval %d sec%s",
	    query_max_response_time, pim_ifp->igmp_default_query_interval,
	    VTY_NEWLINE);
    return CMD_WARNING;
  }

  change_query_max_response_time(pim_ifp, query_max_response_time);

  return CMD_SUCCESS;
}

DEFUN (interface_no_ip_igmp_query_max_response_time,
       interface_no_ip_igmp_query_max_response_time_cmd,
       "no ip igmp query-max-response-time (10-250)",
       NO_STR
       IP_STR
       IFACE_IGMP_STR
       IFACE_IGMP_QUERY_MAX_RESPONSE_TIME_STR
       "Time for response in deci-seconds\n")
{
  VTY_DECLVAR_CONTEXT(interface, ifp);
  struct pim_interface *pim_ifp;

  pim_ifp = ifp->info;

  if (!pim_ifp)
    return CMD_SUCCESS;

  change_query_max_response_time(pim_ifp, IGMP_QUERY_MAX_RESPONSE_TIME_DSEC);

  return CMD_SUCCESS;
}

#define IGMP_QUERY_MAX_RESPONSE_TIME_MIN_DSEC (10)
#define IGMP_QUERY_MAX_RESPONSE_TIME_MAX_DSEC (250)

DEFUN_HIDDEN (interface_ip_igmp_query_max_response_time_dsec,
	      interface_ip_igmp_query_max_response_time_dsec_cmd,
	      "ip igmp query-max-response-time-dsec (10-250)",
	      IP_STR
	      IFACE_IGMP_STR
	      IFACE_IGMP_QUERY_MAX_RESPONSE_TIME_DSEC_STR
	      "Query response value in deciseconds\n")
{
  VTY_DECLVAR_CONTEXT(interface, ifp);
  struct pim_interface *pim_ifp;
  int query_max_response_time_dsec;
  int default_query_interval_dsec;
  int ret;

  pim_ifp = ifp->info;

  if (!pim_ifp) {
    ret = pim_cmd_igmp_start(vty, ifp);
    if (ret != CMD_SUCCESS)
      return ret;
    pim_ifp = ifp->info;
  }

  query_max_response_time_dsec = atoi(argv[4]->arg);

  default_query_interval_dsec = 10 * pim_ifp->igmp_default_query_interval;

  if (query_max_response_time_dsec >= default_query_interval_dsec) {
    vty_out(vty,
	    "Can't set query max response time %d dsec >= general query interval %d dsec%s",
	    query_max_response_time_dsec, default_query_interval_dsec,
	    VTY_NEWLINE);
    return CMD_WARNING;
  }

  change_query_max_response_time(pim_ifp, query_max_response_time_dsec);

  return CMD_SUCCESS;
}

DEFUN_HIDDEN (interface_no_ip_igmp_query_max_response_time_dsec,
	      interface_no_ip_igmp_query_max_response_time_dsec_cmd,
	      "no ip igmp query-max-response-time-dsec",
	      NO_STR
	      IP_STR
	      IFACE_IGMP_STR
	      IFACE_IGMP_QUERY_MAX_RESPONSE_TIME_DSEC_STR)
{
  VTY_DECLVAR_CONTEXT(interface, ifp);
  struct pim_interface *pim_ifp;

  pim_ifp = ifp->info;

  if (!pim_ifp)
    return CMD_SUCCESS;

  change_query_max_response_time(pim_ifp, IGMP_QUERY_MAX_RESPONSE_TIME_DSEC);

  return CMD_SUCCESS;
}

DEFUN (interface_ip_pim_drprio,
       interface_ip_pim_drprio_cmd,
       "ip pim drpriority (1-4294967295)",
       IP_STR
       PIM_STR
       "Set the Designated Router Election Priority\n"
       "Value of the new DR Priority\n")
{
  VTY_DECLVAR_CONTEXT(interface, ifp);
  int idx_number = 3;
  struct pim_interface *pim_ifp;
  uint32_t old_dr_prio;

  pim_ifp = ifp->info;

  if (!pim_ifp) {
    vty_out(vty, "Please enable PIM on interface, first%s", VTY_NEWLINE);
    return CMD_WARNING;
  }

  old_dr_prio = pim_ifp->pim_dr_priority;

  pim_ifp->pim_dr_priority = strtol(argv[idx_number]->arg, NULL, 10);

  if (old_dr_prio != pim_ifp->pim_dr_priority) {
    if (pim_if_dr_election(ifp))
      pim_hello_restart_now(ifp);
  }

  return CMD_SUCCESS;
}

DEFUN (interface_no_ip_pim_drprio,
       interface_no_ip_pim_drprio_cmd,
       "no ip pim drpriority [(1-4294967295)]",
       NO_STR
       IP_STR
       PIM_STR
       "Revert the Designated Router Priority to default\n"
       "Old Value of the Priority\n")
{
  VTY_DECLVAR_CONTEXT(interface, ifp);
  struct pim_interface *pim_ifp;

  pim_ifp = ifp->info;

  if (!pim_ifp) {
    vty_out(vty, "Pim not enabled on this interface%s", VTY_NEWLINE);
    return CMD_WARNING;
  }

  if (pim_ifp->pim_dr_priority != PIM_DEFAULT_DR_PRIORITY) {
    pim_ifp->pim_dr_priority = PIM_DEFAULT_DR_PRIORITY;
    if (pim_if_dr_election(ifp))
      pim_hello_restart_now(ifp);
  }

  return CMD_SUCCESS;
}

static int
pim_cmd_interface_add (struct interface *ifp)
{
  struct pim_interface *pim_ifp = ifp->info;

  if (!pim_ifp) {
    pim_ifp = pim_if_new(ifp, 0 /* igmp=false */, 1 /* pim=true */);
    if (!pim_ifp) {
      return 0;
    }
  }
  else {
    PIM_IF_DO_PIM(pim_ifp->options);
  }

  pim_if_addr_add_all(ifp);
  pim_if_membership_refresh(ifp);
  return 1;
}

DEFUN_HIDDEN (interface_ip_pim_ssm,
       interface_ip_pim_ssm_cmd,
       "ip pim ssm",
       IP_STR
       PIM_STR
       IFACE_PIM_STR)
{
  VTY_DECLVAR_CONTEXT(interface, ifp);

  if (!pim_cmd_interface_add(ifp)) {
    vty_out(vty, "Could not enable PIM SM on interface%s", VTY_NEWLINE);
    return CMD_WARNING;
  }

  vty_out(vty, "WARN: Enabled PIM SM on interface; configure PIM SSM range if needed%s", VTY_NEWLINE);
  return CMD_SUCCESS;
}

DEFUN (interface_ip_pim_sm,
       interface_ip_pim_sm_cmd,
       "ip pim sm",
       IP_STR
       PIM_STR
       IFACE_PIM_SM_STR)
{
  VTY_DECLVAR_CONTEXT(interface, ifp);
  if (!pim_cmd_interface_add(ifp)) {
    vty_out(vty, "Could not enable PIM SM on interface%s", VTY_NEWLINE);
    return CMD_WARNING;
  }

  pim_if_create_pimreg();

  return CMD_SUCCESS;
}

static int
pim_cmd_interface_delete (struct interface *ifp)
{
  struct pim_interface *pim_ifp = ifp->info;

  if (!pim_ifp)
    return 1;

  PIM_IF_DONT_PIM(pim_ifp->options);

  pim_if_membership_clear(ifp);

  /*
    pim_sock_delete() removes all neighbors from
    pim_ifp->pim_neighbor_list.
   */
  pim_sock_delete(ifp, "pim unconfigured on interface");

  if (!PIM_IF_TEST_IGMP(pim_ifp->options)) {
    pim_if_addr_del_all(ifp);
    pim_if_delete(ifp);
  }

  return 1;
}

DEFUN_HIDDEN (interface_no_ip_pim_ssm,
       interface_no_ip_pim_ssm_cmd,
       "no ip pim ssm",
       NO_STR
       IP_STR
       PIM_STR
       IFACE_PIM_STR)
{
  VTY_DECLVAR_CONTEXT(interface, ifp);
  if (!pim_cmd_interface_delete(ifp)) {
    vty_out(vty, "Unable to delete interface information%s", VTY_NEWLINE);
    return CMD_WARNING;
  }

  return CMD_SUCCESS;
}

DEFUN (interface_no_ip_pim_sm,
       interface_no_ip_pim_sm_cmd,
       "no ip pim sm",
       NO_STR
       IP_STR
       PIM_STR
       IFACE_PIM_SM_STR)
{
  VTY_DECLVAR_CONTEXT(interface, ifp);
  if (!pim_cmd_interface_delete(ifp)) {
    vty_out(vty, "Unable to delete interface information%s", VTY_NEWLINE);
    return CMD_WARNING;
  }

  return CMD_SUCCESS;
}

DEFUN (interface_ip_mroute,
       interface_ip_mroute_cmd,
       "ip mroute INTERFACE A.B.C.D",
       IP_STR
       "Add multicast route\n"
       "Outgoing interface name\n"
       "Group address\n")
{
  VTY_DECLVAR_CONTEXT(interface, iif);
  int idx_interface = 2;
  int idx_ipv4 = 3;
   struct interface *oif;
   const char       *oifname;
   const char       *grp_str;
   struct in_addr    grp_addr;
   struct in_addr    src_addr;
   int               result;

   oifname = argv[idx_interface]->arg;
   oif = if_lookup_by_name(oifname, VRF_DEFAULT);
   if (!oif) {
     vty_out(vty, "No such interface name %s%s",
        oifname, VTY_NEWLINE);
     return CMD_WARNING;
   }

   grp_str = argv[idx_ipv4]->arg;
   result = inet_pton(AF_INET, grp_str, &grp_addr);
   if (result <= 0) {
     vty_out(vty, "Bad group address %s: errno=%d: %s%s",
        grp_str, errno, safe_strerror(errno), VTY_NEWLINE);
     return CMD_WARNING;
   }

   src_addr.s_addr = INADDR_ANY;

   if (pim_static_add(iif, oif, grp_addr, src_addr)) {
      vty_out(vty, "Failed to add route%s", VTY_NEWLINE);
      return CMD_WARNING;
   }

   return CMD_SUCCESS;
}

DEFUN (interface_ip_mroute_source,
       interface_ip_mroute_source_cmd,
       "ip mroute INTERFACE A.B.C.D A.B.C.D",
       IP_STR
       "Add multicast route\n"
       "Outgoing interface name\n"
       "Group address\n"
       "Source address\n")
{
  VTY_DECLVAR_CONTEXT(interface, iif);
  int idx_interface = 2;
  int idx_ipv4 = 3;
  int idx_ipv4_2 = 4;
   struct interface *oif;
   const char       *oifname;
   const char       *grp_str;
   struct in_addr    grp_addr;
   const char       *src_str;
   struct in_addr    src_addr;
   int               result;

   oifname = argv[idx_interface]->arg;
   oif = if_lookup_by_name(oifname, VRF_DEFAULT);
   if (!oif) {
     vty_out(vty, "No such interface name %s%s",
        oifname, VTY_NEWLINE);
     return CMD_WARNING;
   }

   grp_str = argv[idx_ipv4]->arg;
   result = inet_pton(AF_INET, grp_str, &grp_addr);
   if (result <= 0) {
     vty_out(vty, "Bad group address %s: errno=%d: %s%s",
        grp_str, errno, safe_strerror(errno), VTY_NEWLINE);
     return CMD_WARNING;
   }

   src_str = argv[idx_ipv4_2]->arg;
   result = inet_pton(AF_INET, src_str, &src_addr);
   if (result <= 0) {
     vty_out(vty, "Bad source address %s: errno=%d: %s%s",
        src_str, errno, safe_strerror(errno), VTY_NEWLINE);
     return CMD_WARNING;
   }

   if (pim_static_add(iif, oif, grp_addr, src_addr)) {
      vty_out(vty, "Failed to add route%s", VTY_NEWLINE);
      return CMD_WARNING;
   }

   return CMD_SUCCESS;
}

DEFUN (interface_no_ip_mroute,
       interface_no_ip_mroute_cmd,
       "no ip mroute INTERFACE A.B.C.D",
       NO_STR
       IP_STR
       "Add multicast route\n"
       "Outgoing interface name\n"
       "Group Address\n")
{
  VTY_DECLVAR_CONTEXT(interface, iif);
  int idx_interface = 3;
  int idx_ipv4 = 4;
   struct interface *oif;
   const char       *oifname;
   const char       *grp_str;
   struct in_addr    grp_addr;
   struct in_addr    src_addr;
   int               result;

   oifname = argv[idx_interface]->arg;
   oif = if_lookup_by_name(oifname, VRF_DEFAULT);
   if (!oif) {
     vty_out(vty, "No such interface name %s%s",
        oifname, VTY_NEWLINE);
     return CMD_WARNING;
   }

   grp_str = argv[idx_ipv4]->arg;
   result = inet_pton(AF_INET, grp_str, &grp_addr);
   if (result <= 0) {
     vty_out(vty, "Bad group address %s: errno=%d: %s%s",
        grp_str, errno, safe_strerror(errno), VTY_NEWLINE);
     return CMD_WARNING;
   }

   src_addr.s_addr = INADDR_ANY;

   if (pim_static_del(iif, oif, grp_addr, src_addr)) {
      vty_out(vty, "Failed to remove route%s", VTY_NEWLINE);
      return CMD_WARNING;
   }

   return CMD_SUCCESS;
}

DEFUN (interface_no_ip_mroute_source,
       interface_no_ip_mroute_source_cmd,
       "no ip mroute INTERFACE A.B.C.D A.B.C.D",
       NO_STR
       IP_STR
       "Add multicast route\n"
       "Outgoing interface name\n"
       "Group Address\n"
       "Source Address\n")
{
  VTY_DECLVAR_CONTEXT(interface, iif);
  int idx_interface = 3;
  int idx_ipv4 = 4;
  int idx_ipv4_2 = 5;
   struct interface *oif;
   const char       *oifname;
   const char       *grp_str;
   struct in_addr    grp_addr;
   const char       *src_str;
   struct in_addr    src_addr;
   int               result;

   oifname = argv[idx_interface]->arg;
   oif = if_lookup_by_name(oifname, VRF_DEFAULT);
   if (!oif) {
     vty_out(vty, "No such interface name %s%s",
        oifname, VTY_NEWLINE);
     return CMD_WARNING;
   }

   grp_str = argv[idx_ipv4]->arg;
   result = inet_pton(AF_INET, grp_str, &grp_addr);
   if (result <= 0) {
     vty_out(vty, "Bad group address %s: errno=%d: %s%s",
        grp_str, errno, safe_strerror(errno), VTY_NEWLINE);
     return CMD_WARNING;
   }

   src_str = argv[idx_ipv4_2]->arg;
   result = inet_pton(AF_INET, src_str, &src_addr);
   if (result <= 0) {
     vty_out(vty, "Bad source address %s: errno=%d: %s%s",
        src_str, errno, safe_strerror(errno), VTY_NEWLINE);
     return CMD_WARNING;
   }

   if (pim_static_del(iif, oif, grp_addr, src_addr)) {
      vty_out(vty, "Failed to remove route%s", VTY_NEWLINE);
      return CMD_WARNING;
   }

   return CMD_SUCCESS;
}

DEFUN (interface_ip_pim_hello,
       interface_ip_pim_hello_cmd,
       "ip pim hello (1-180) [(1-180)]",
       IP_STR
       PIM_STR
       IFACE_PIM_HELLO_STR
       IFACE_PIM_HELLO_TIME_STR
       IFACE_PIM_HELLO_HOLD_STR)
{
  VTY_DECLVAR_CONTEXT(interface, ifp);
  int idx_time = 3;
  int idx_hold = 4;
  struct pim_interface *pim_ifp;

  pim_ifp = ifp->info;

  if (!pim_ifp) {
    vty_out(vty, "Pim not enabled on this interface%s", VTY_NEWLINE);
    return CMD_WARNING;
  }

  pim_ifp->pim_hello_period = strtol(argv[idx_time]->arg, NULL, 10);

  if (argc == idx_hold + 1)
    pim_ifp->pim_default_holdtime = strtol(argv[idx_hold]->arg, NULL, 10);

  return CMD_SUCCESS;
}



DEFUN (interface_no_ip_pim_hello,
       interface_no_ip_pim_hello_cmd,
       "no ip pim hello [(1-180) (1-180)]",
       NO_STR
       IP_STR
       PIM_STR
       IFACE_PIM_HELLO_STR
       IFACE_PIM_HELLO_TIME_STR
       IFACE_PIM_HELLO_HOLD_STR)
{
  VTY_DECLVAR_CONTEXT(interface, ifp);
  struct pim_interface *pim_ifp;

  pim_ifp = ifp->info;

  if (!pim_ifp) {
    vty_out(vty, "Pim not enabled on this interface%s", VTY_NEWLINE);
    return CMD_WARNING;
  }

  pim_ifp->pim_hello_period     = PIM_DEFAULT_HELLO_PERIOD;
  pim_ifp->pim_default_holdtime = -1;

  return CMD_SUCCESS;
}

DEFUN (debug_igmp,
       debug_igmp_cmd,
       "debug igmp",
       DEBUG_STR
       DEBUG_IGMP_STR)
{
  PIM_DO_DEBUG_IGMP_EVENTS;
  PIM_DO_DEBUG_IGMP_PACKETS;
  PIM_DO_DEBUG_IGMP_TRACE;
  return CMD_SUCCESS;
}

DEFUN (no_debug_igmp,
       no_debug_igmp_cmd,
       "no debug igmp",
       NO_STR
       DEBUG_STR
       DEBUG_IGMP_STR)
{
  PIM_DONT_DEBUG_IGMP_EVENTS;
  PIM_DONT_DEBUG_IGMP_PACKETS;
  PIM_DONT_DEBUG_IGMP_TRACE;
  return CMD_SUCCESS;
}


DEFUN (debug_igmp_events,
       debug_igmp_events_cmd,
       "debug igmp events",
       DEBUG_STR
       DEBUG_IGMP_STR
       DEBUG_IGMP_EVENTS_STR)
{
  PIM_DO_DEBUG_IGMP_EVENTS;
  return CMD_SUCCESS;
}

DEFUN (no_debug_igmp_events,
       no_debug_igmp_events_cmd,
       "no debug igmp events",
       NO_STR
       DEBUG_STR
       DEBUG_IGMP_STR
       DEBUG_IGMP_EVENTS_STR)
{
  PIM_DONT_DEBUG_IGMP_EVENTS;
  return CMD_SUCCESS;
}


DEFUN (debug_igmp_packets,
       debug_igmp_packets_cmd,
       "debug igmp packets",
       DEBUG_STR
       DEBUG_IGMP_STR
       DEBUG_IGMP_PACKETS_STR)
{
  PIM_DO_DEBUG_IGMP_PACKETS;
  return CMD_SUCCESS;
}

DEFUN (no_debug_igmp_packets,
       no_debug_igmp_packets_cmd,
       "no debug igmp packets",
       NO_STR
       DEBUG_STR
       DEBUG_IGMP_STR
       DEBUG_IGMP_PACKETS_STR)
{
  PIM_DONT_DEBUG_IGMP_PACKETS;
  return CMD_SUCCESS;
}


DEFUN (debug_igmp_trace,
       debug_igmp_trace_cmd,
       "debug igmp trace",
       DEBUG_STR
       DEBUG_IGMP_STR
       DEBUG_IGMP_TRACE_STR)
{
  PIM_DO_DEBUG_IGMP_TRACE;
  return CMD_SUCCESS;
}

DEFUN (no_debug_igmp_trace,
       no_debug_igmp_trace_cmd,
       "no debug igmp trace",
       NO_STR
       DEBUG_STR
       DEBUG_IGMP_STR
       DEBUG_IGMP_TRACE_STR)
{
  PIM_DONT_DEBUG_IGMP_TRACE;
  return CMD_SUCCESS;
}


DEFUN (debug_mroute,
       debug_mroute_cmd,
       "debug mroute",
       DEBUG_STR
       DEBUG_MROUTE_STR)
{
  PIM_DO_DEBUG_MROUTE;
  return CMD_SUCCESS;
}

DEFUN (debug_mroute_detail,
       debug_mroute_detail_cmd,
       "debug mroute detail",
       DEBUG_STR
       DEBUG_MROUTE_STR
       "detailed\n")
{
  PIM_DO_DEBUG_MROUTE_DETAIL;
  return CMD_SUCCESS;
}

DEFUN (no_debug_mroute,
       no_debug_mroute_cmd,
       "no debug mroute",
       NO_STR
       DEBUG_STR
       DEBUG_MROUTE_STR)
{
  PIM_DONT_DEBUG_MROUTE;
  return CMD_SUCCESS;
}

DEFUN (no_debug_mroute_detail,
       no_debug_mroute_detail_cmd,
       "no debug mroute detail",
       NO_STR
       DEBUG_STR
       DEBUG_MROUTE_STR
       "detailed\n")
{
  PIM_DONT_DEBUG_MROUTE_DETAIL;
  return CMD_SUCCESS;
}

DEFUN (debug_static,
       debug_static_cmd,
       "debug static",
       DEBUG_STR
       DEBUG_STATIC_STR)
{
  PIM_DO_DEBUG_STATIC;
  return CMD_SUCCESS;
}

DEFUN (no_debug_static,
       no_debug_static_cmd,
       "no debug static",
       NO_STR
       DEBUG_STR
       DEBUG_STATIC_STR)
{
  PIM_DONT_DEBUG_STATIC;
  return CMD_SUCCESS;
}


DEFUN (debug_pim,
       debug_pim_cmd,
       "debug pim",
       DEBUG_STR
       DEBUG_PIM_STR)
{
  PIM_DO_DEBUG_PIM_EVENTS;
  PIM_DO_DEBUG_PIM_PACKETS;
  PIM_DO_DEBUG_PIM_TRACE;
  PIM_DO_DEBUG_MSDP_EVENTS;
  PIM_DO_DEBUG_MSDP_PACKETS;
  return CMD_SUCCESS;
}

DEFUN (no_debug_pim,
       no_debug_pim_cmd,
       "no debug pim",
       NO_STR
       DEBUG_STR
       DEBUG_PIM_STR)
{
  PIM_DONT_DEBUG_PIM_EVENTS;
  PIM_DONT_DEBUG_PIM_PACKETS;
  PIM_DONT_DEBUG_PIM_TRACE;
  PIM_DONT_DEBUG_MSDP_EVENTS;
  PIM_DONT_DEBUG_MSDP_PACKETS;

  PIM_DONT_DEBUG_PIM_PACKETDUMP_SEND;
  PIM_DONT_DEBUG_PIM_PACKETDUMP_RECV;

  return CMD_SUCCESS;
}


DEFUN (debug_pim_events,
       debug_pim_events_cmd,
       "debug pim events",
       DEBUG_STR
       DEBUG_PIM_STR
       DEBUG_PIM_EVENTS_STR)
{
  PIM_DO_DEBUG_PIM_EVENTS;
  return CMD_SUCCESS;
}

DEFUN (no_debug_pim_events,
       no_debug_pim_events_cmd,
       "no debug pim events",
       NO_STR
       DEBUG_STR
       DEBUG_PIM_STR
       DEBUG_PIM_EVENTS_STR)
{
  PIM_DONT_DEBUG_PIM_EVENTS;
  return CMD_SUCCESS;
}

DEFUN (debug_pim_packets,
       debug_pim_packets_cmd,
       "debug pim packets [<hello|joins|register>]",
       DEBUG_STR
       DEBUG_PIM_STR
       DEBUG_PIM_PACKETS_STR
       DEBUG_PIM_HELLO_PACKETS_STR
       DEBUG_PIM_J_P_PACKETS_STR
       DEBUG_PIM_PIM_REG_PACKETS_STR)
{
  int idx = 0;
  if (argv_find (argv, argc, "hello", &idx))
    {
      PIM_DO_DEBUG_PIM_HELLO;
      vty_out (vty, "PIM Hello debugging is on%s", VTY_NEWLINE);
    }
  else if (argv_find (argv, argc ,"joins", &idx))
    {
      PIM_DO_DEBUG_PIM_J_P;
      vty_out (vty, "PIM Join/Prune debugging is on%s", VTY_NEWLINE);
    }
  else if (argv_find (argv, argc, "register", &idx))
    {
      PIM_DO_DEBUG_PIM_REG;
      vty_out (vty, "PIM Register debugging is on%s", VTY_NEWLINE);
    }
  else
    {
      PIM_DO_DEBUG_PIM_PACKETS;
      vty_out (vty, "PIM Packet debugging is on %s", VTY_NEWLINE);
    }
  return CMD_SUCCESS;
}

DEFUN (no_debug_pim_packets,
       no_debug_pim_packets_cmd,
       "no debug pim packets [<hello|joins|register>]",
       NO_STR
       DEBUG_STR
       DEBUG_PIM_STR
       DEBUG_PIM_PACKETS_STR
       DEBUG_PIM_HELLO_PACKETS_STR
       DEBUG_PIM_J_P_PACKETS_STR
       DEBUG_PIM_PIM_REG_PACKETS_STR)
{
  int idx = 0;
  if (argv_find (argv, argc,"hello",&idx))
    {
      PIM_DONT_DEBUG_PIM_HELLO;
      vty_out (vty, "PIM Hello debugging is off %s", VTY_NEWLINE);
    }
  else if (argv_find (argv, argc, "joins", &idx))
    {
      PIM_DONT_DEBUG_PIM_J_P;
      vty_out (vty, "PIM Join/Prune debugging is off %s", VTY_NEWLINE);
    }
  else if (argv_find (argv, argc, "register", &idx))
    {
      PIM_DONT_DEBUG_PIM_REG;
      vty_out (vty, "PIM Register debugging is off%s", VTY_NEWLINE);
    }
  else
    PIM_DONT_DEBUG_PIM_PACKETS;

  return CMD_SUCCESS;
}


DEFUN (debug_pim_packetdump_send,
       debug_pim_packetdump_send_cmd,
       "debug pim packet-dump send",
       DEBUG_STR
       DEBUG_PIM_STR
       DEBUG_PIM_PACKETDUMP_STR
       DEBUG_PIM_PACKETDUMP_SEND_STR)
{
  PIM_DO_DEBUG_PIM_PACKETDUMP_SEND;
  return CMD_SUCCESS;
}

DEFUN (no_debug_pim_packetdump_send,
       no_debug_pim_packetdump_send_cmd,
       "no debug pim packet-dump send",
       NO_STR
       DEBUG_STR
       DEBUG_PIM_STR
       DEBUG_PIM_PACKETDUMP_STR
       DEBUG_PIM_PACKETDUMP_SEND_STR)
{
  PIM_DONT_DEBUG_PIM_PACKETDUMP_SEND;
  return CMD_SUCCESS;
}


DEFUN (debug_pim_packetdump_recv,
       debug_pim_packetdump_recv_cmd,
       "debug pim packet-dump receive",
       DEBUG_STR
       DEBUG_PIM_STR
       DEBUG_PIM_PACKETDUMP_STR
       DEBUG_PIM_PACKETDUMP_RECV_STR)
{
  PIM_DO_DEBUG_PIM_PACKETDUMP_RECV;
  return CMD_SUCCESS;
}

DEFUN (no_debug_pim_packetdump_recv,
       no_debug_pim_packetdump_recv_cmd,
       "no debug pim packet-dump receive",
       NO_STR
       DEBUG_STR
       DEBUG_PIM_STR
       DEBUG_PIM_PACKETDUMP_STR
       DEBUG_PIM_PACKETDUMP_RECV_STR)
{
  PIM_DONT_DEBUG_PIM_PACKETDUMP_RECV;
  return CMD_SUCCESS;
}


DEFUN (debug_pim_trace,
       debug_pim_trace_cmd,
       "debug pim trace",
       DEBUG_STR
       DEBUG_PIM_STR
       DEBUG_PIM_TRACE_STR)
{
  PIM_DO_DEBUG_PIM_TRACE;
  return CMD_SUCCESS;
}

DEFUN (no_debug_pim_trace,
       no_debug_pim_trace_cmd,
       "no debug pim trace",
       NO_STR
       DEBUG_STR
       DEBUG_PIM_STR
       DEBUG_PIM_TRACE_STR)
{
  PIM_DONT_DEBUG_PIM_TRACE;
  return CMD_SUCCESS;
}


DEFUN (debug_ssmpingd,
       debug_ssmpingd_cmd,
       "debug ssmpingd",
       DEBUG_STR
       DEBUG_PIM_STR
       DEBUG_SSMPINGD_STR)
{
  PIM_DO_DEBUG_SSMPINGD;
  return CMD_SUCCESS;
}

DEFUN (no_debug_ssmpingd,
       no_debug_ssmpingd_cmd,
       "no debug ssmpingd",
       NO_STR
       DEBUG_STR
       DEBUG_PIM_STR
       DEBUG_SSMPINGD_STR)
{
  PIM_DONT_DEBUG_SSMPINGD;
  return CMD_SUCCESS;
}


DEFUN (debug_pim_zebra,
       debug_pim_zebra_cmd,
       "debug pim zebra",
       DEBUG_STR
       DEBUG_PIM_STR
       DEBUG_PIM_ZEBRA_STR)
{
  PIM_DO_DEBUG_ZEBRA;
  return CMD_SUCCESS;
}

DEFUN (no_debug_pim_zebra,
       no_debug_pim_zebra_cmd,
       "no debug pim zebra",
       NO_STR
       DEBUG_STR
       DEBUG_PIM_STR
       DEBUG_PIM_ZEBRA_STR)
{
  PIM_DONT_DEBUG_ZEBRA;
  return CMD_SUCCESS;
}


DEFUN (debug_msdp,
       debug_msdp_cmd,
       "debug msdp",
       DEBUG_STR
       DEBUG_MSDP_STR)
{
  PIM_DO_DEBUG_MSDP_EVENTS;
  PIM_DO_DEBUG_MSDP_PACKETS;
  return CMD_SUCCESS;
}

DEFUN (no_debug_msdp,
       no_debug_msdp_cmd,
       "no debug msdp",
       NO_STR
       DEBUG_STR
       DEBUG_MSDP_STR)
{
  PIM_DONT_DEBUG_MSDP_EVENTS;
  PIM_DONT_DEBUG_MSDP_PACKETS;
  return CMD_SUCCESS;
}

ALIAS (no_debug_msdp,
       undebug_msdp_cmd,
       "undebug msdp",
       UNDEBUG_STR
       DEBUG_MSDP_STR)

DEFUN (debug_msdp_events,
       debug_msdp_events_cmd,
       "debug msdp events",
       DEBUG_STR
       DEBUG_MSDP_STR
       DEBUG_MSDP_EVENTS_STR)
{
  PIM_DO_DEBUG_MSDP_EVENTS;
  return CMD_SUCCESS;
}

DEFUN (no_debug_msdp_events,
       no_debug_msdp_events_cmd,
       "no debug msdp events",
       NO_STR
       DEBUG_STR
       DEBUG_MSDP_STR
       DEBUG_MSDP_EVENTS_STR)
{
  PIM_DONT_DEBUG_MSDP_EVENTS;
  return CMD_SUCCESS;
}

ALIAS (no_debug_msdp_events,
       undebug_msdp_events_cmd,
       "undebug msdp events",
       UNDEBUG_STR
       DEBUG_MSDP_STR
       DEBUG_MSDP_EVENTS_STR)

DEFUN (debug_msdp_packets,
       debug_msdp_packets_cmd,
       "debug msdp packets",
       DEBUG_STR
       DEBUG_MSDP_STR
       DEBUG_MSDP_PACKETS_STR)
{
  PIM_DO_DEBUG_MSDP_PACKETS;
  return CMD_SUCCESS;
}

DEFUN (no_debug_msdp_packets,
       no_debug_msdp_packets_cmd,
       "no debug msdp packets",
       NO_STR
       DEBUG_STR
       DEBUG_MSDP_STR
       DEBUG_MSDP_PACKETS_STR)
{
  PIM_DONT_DEBUG_MSDP_PACKETS;
  return CMD_SUCCESS;
}

ALIAS (no_debug_msdp_packets,
       undebug_msdp_packets_cmd,
       "undebug msdp packets",
       UNDEBUG_STR
       DEBUG_MSDP_STR
       DEBUG_MSDP_PACKETS_STR)

DEFUN (show_debugging_pim,
       show_debugging_pim_cmd,
       "show debugging pim",
       SHOW_STR
       DEBUG_STR
       PIM_STR)
{
  pim_debug_config_write(vty);
  return CMD_SUCCESS;
}

static int
interface_pim_use_src_cmd_worker(struct vty *vty, const char *source)
{
  int result;
  struct in_addr source_addr;
  VTY_DECLVAR_CONTEXT(interface, ifp);

  result = inet_pton(AF_INET, source, &source_addr);
  if (result <= 0) {
    vty_out(vty, "%% Bad source address %s: errno=%d: %s%s",
        source, errno, safe_strerror(errno), VTY_NEWLINE);
    return CMD_WARNING;
  }

  result = pim_update_source_set(ifp, source_addr);
  switch (result) {
    case PIM_SUCCESS:
      break;
   case PIM_IFACE_NOT_FOUND:
      vty_out(vty, "Pim not enabled on this interface%s", VTY_NEWLINE);
      break;
    case PIM_UPDATE_SOURCE_DUP:
      vty_out(vty, "%% Source already set to %s%s", source, VTY_NEWLINE);
      break;
    default:
      vty_out(vty, "%% Source set failed%s", VTY_NEWLINE);
  }

  return result?CMD_WARNING:CMD_SUCCESS;
}

DEFUN (interface_pim_use_source,
       interface_pim_use_source_cmd,
       "ip pim use-source A.B.C.D",
       IP_STR
       "pim multicast routing\n"
       "Configure primary IP address\n"
       "source ip address\n")
{
  return interface_pim_use_src_cmd_worker (vty, argv[3]->arg);
}

DEFUN (interface_no_pim_use_source,
       interface_no_pim_use_source_cmd,
       "no ip pim use-source",
       NO_STR
       IP_STR
       "pim multicast routing\n"
       "Delete source IP address\n")
{
  return interface_pim_use_src_cmd_worker (vty, "0.0.0.0");
}

static int
ip_msdp_peer_cmd_worker (struct vty *vty, const char *peer, const char *local)
{
  enum pim_msdp_err result;
  struct in_addr peer_addr;
  struct in_addr local_addr;

  result = inet_pton(AF_INET, peer, &peer_addr);
  if (result <= 0) {
    vty_out(vty, "%% Bad peer address %s: errno=%d: %s%s",
        peer, errno, safe_strerror(errno), VTY_NEWLINE);
    return CMD_WARNING;
  }

  result = inet_pton(AF_INET, local, &local_addr);
  if (result <= 0) {
    vty_out(vty, "%% Bad source address %s: errno=%d: %s%s",
        local, errno, safe_strerror(errno), VTY_NEWLINE);
    return CMD_WARNING;
  }

  result = pim_msdp_peer_add(peer_addr, local_addr, "default", NULL/* mp_p */);
  switch (result) {
    case PIM_MSDP_ERR_NONE:
      break;
    case PIM_MSDP_ERR_OOM:
      vty_out(vty, "%% Out of memory%s", VTY_NEWLINE);
      break;
    case PIM_MSDP_ERR_PEER_EXISTS:
      vty_out(vty, "%% Peer exists%s", VTY_NEWLINE);
      break;
    case PIM_MSDP_ERR_MAX_MESH_GROUPS:
      vty_out(vty, "%% Only one mesh-group allowed currently%s", VTY_NEWLINE);
      break;
    default:
      vty_out(vty, "%% peer add failed%s", VTY_NEWLINE);
  }

  return result?CMD_WARNING:CMD_SUCCESS;
}

DEFUN_HIDDEN (ip_msdp_peer,
       ip_msdp_peer_cmd,
       "ip msdp peer A.B.C.D source A.B.C.D",
       IP_STR
       CFG_MSDP_STR
       "Configure MSDP peer\n"
       "peer ip address\n"
       "Source address for TCP connection\n"
       "local ip address\n")
{
  return ip_msdp_peer_cmd_worker (vty, argv[3]->arg, argv[5]->arg);
}

static int
ip_no_msdp_peer_cmd_worker (struct vty *vty, const char *peer)
{
  enum pim_msdp_err result;
  struct in_addr peer_addr;

  result = inet_pton(AF_INET, peer, &peer_addr);
  if (result <= 0) {
    vty_out(vty, "%% Bad peer address %s: errno=%d: %s%s",
        peer, errno, safe_strerror(errno), VTY_NEWLINE);
    return CMD_WARNING;
  }

  result = pim_msdp_peer_del(peer_addr);
  switch (result) {
    case PIM_MSDP_ERR_NONE:
      break;
    case PIM_MSDP_ERR_NO_PEER:
      vty_out(vty, "%% Peer does not exist%s", VTY_NEWLINE);
      break;
    default:
      vty_out(vty, "%% peer del failed%s", VTY_NEWLINE);
  }

  return result?CMD_WARNING:CMD_SUCCESS;
}

DEFUN_HIDDEN (no_ip_msdp_peer,
       no_ip_msdp_peer_cmd,
       "no ip msdp peer A.B.C.D",
       NO_STR
       IP_STR
       CFG_MSDP_STR
       "Delete MSDP peer\n"
       "peer ip address\n")
{
  return ip_no_msdp_peer_cmd_worker (vty, argv[4]->arg);
}

static int
ip_msdp_mesh_group_member_cmd_worker(struct vty *vty, const char *mg, const char *mbr)
{
  enum pim_msdp_err result;
  struct in_addr mbr_ip;

  result = inet_pton(AF_INET, mbr, &mbr_ip);
  if (result <= 0) {
    vty_out(vty, "%% Bad member address %s: errno=%d: %s%s",
        mbr, errno, safe_strerror(errno), VTY_NEWLINE);
    return CMD_WARNING;
  }

  result = pim_msdp_mg_mbr_add(mg, mbr_ip);
  switch (result) {
    case PIM_MSDP_ERR_NONE:
      break;
    case PIM_MSDP_ERR_OOM:
      vty_out(vty, "%% Out of memory%s", VTY_NEWLINE);
      break;
    case PIM_MSDP_ERR_MG_MBR_EXISTS:
      vty_out(vty, "%% mesh-group member exists%s", VTY_NEWLINE);
      break;
    case PIM_MSDP_ERR_MAX_MESH_GROUPS:
      vty_out(vty, "%% Only one mesh-group allowed currently%s", VTY_NEWLINE);
      break;
    default:
      vty_out(vty, "%% member add failed%s", VTY_NEWLINE);
  }

  return result?CMD_WARNING:CMD_SUCCESS;
}

DEFUN (ip_msdp_mesh_group_member,
       ip_msdp_mesh_group_member_cmd,
       "ip msdp mesh-group WORD member A.B.C.D",
       IP_STR
       CFG_MSDP_STR
       "Configure MSDP mesh-group\n"
       "mesh group name\n"
       "mesh group member\n"
       "peer ip address\n")
{
  return ip_msdp_mesh_group_member_cmd_worker(vty, argv[3]->arg, argv[5]->arg);
}

static int
ip_no_msdp_mesh_group_member_cmd_worker(struct vty *vty, const char *mg, const char *mbr)
{
  enum pim_msdp_err result;
  struct in_addr mbr_ip;

  result = inet_pton(AF_INET, mbr, &mbr_ip);
  if (result <= 0) {
    vty_out(vty, "%% Bad member address %s: errno=%d: %s%s",
        mbr, errno, safe_strerror(errno), VTY_NEWLINE);
    return CMD_WARNING;
  }

  result = pim_msdp_mg_mbr_del(mg, mbr_ip);
  switch (result) {
    case PIM_MSDP_ERR_NONE:
      break;
    case PIM_MSDP_ERR_NO_MG:
      vty_out(vty, "%% mesh-group does not exist%s", VTY_NEWLINE);
      break;
    case PIM_MSDP_ERR_NO_MG_MBR:
      vty_out(vty, "%% mesh-group member does not exist%s", VTY_NEWLINE);
      break;
    default:
      vty_out(vty, "%% mesh-group member del failed%s", VTY_NEWLINE);
  }

  return result?CMD_WARNING:CMD_SUCCESS;
}
DEFUN (no_ip_msdp_mesh_group_member,
       no_ip_msdp_mesh_group_member_cmd,
       "no ip msdp mesh-group WORD member A.B.C.D",
       NO_STR
       IP_STR
       CFG_MSDP_STR
       "Delete MSDP mesh-group member\n"
       "mesh group name\n"
       "mesh group member\n"
       "peer ip address\n")
{
  return ip_no_msdp_mesh_group_member_cmd_worker(vty, argv[4]->arg, argv[6]->arg);
}

static int
ip_msdp_mesh_group_source_cmd_worker(struct vty *vty, const char *mg, const char *src)
{
  enum pim_msdp_err result;
  struct in_addr src_ip;

  result = inet_pton(AF_INET, src, &src_ip);
  if (result <= 0) {
    vty_out(vty, "%% Bad source address %s: errno=%d: %s%s",
        src, errno, safe_strerror(errno), VTY_NEWLINE);
    return CMD_WARNING;
  }

  result = pim_msdp_mg_src_add(mg, src_ip);
  switch (result) {
    case PIM_MSDP_ERR_NONE:
      break;
    case PIM_MSDP_ERR_OOM:
      vty_out(vty, "%% Out of memory%s", VTY_NEWLINE);
      break;
    case PIM_MSDP_ERR_MAX_MESH_GROUPS:
      vty_out(vty, "%% Only one mesh-group allowed currently%s", VTY_NEWLINE);
      break;
    default:
      vty_out(vty, "%% source add failed%s", VTY_NEWLINE);
  }

  return result?CMD_WARNING:CMD_SUCCESS;
}


DEFUN (ip_msdp_mesh_group_source,
       ip_msdp_mesh_group_source_cmd,
       "ip msdp mesh-group WORD source A.B.C.D",
       IP_STR
       CFG_MSDP_STR
       "Configure MSDP mesh-group\n"
       "mesh group name\n"
       "mesh group local address\n"
       "source ip address for the TCP connection\n")
{
  return ip_msdp_mesh_group_source_cmd_worker(vty, argv[3]->arg, argv[5]->arg);
}

static int
ip_no_msdp_mesh_group_source_cmd_worker(struct vty *vty, const char *mg)
{
  enum pim_msdp_err result;

  result = pim_msdp_mg_src_del(mg);
  switch (result) {
    case PIM_MSDP_ERR_NONE:
      break;
    case PIM_MSDP_ERR_NO_MG:
      vty_out(vty, "%% mesh-group does not exist%s", VTY_NEWLINE);
      break;
    default:
      vty_out(vty, "%% mesh-group source del failed%s", VTY_NEWLINE);
  }

  return result?CMD_WARNING:CMD_SUCCESS;
}

static int
ip_no_msdp_mesh_group_cmd_worker(struct vty *vty, const char *mg)
{
  enum pim_msdp_err result;

  result = pim_msdp_mg_del(mg);
  switch (result) {
    case PIM_MSDP_ERR_NONE:
      break;
    case PIM_MSDP_ERR_NO_MG:
      vty_out(vty, "%% mesh-group does not exist%s", VTY_NEWLINE);
      break;
    default:
      vty_out(vty, "%% mesh-group source del failed%s", VTY_NEWLINE);
  }

  return result ? CMD_WARNING : CMD_SUCCESS;
}

DEFUN (no_ip_msdp_mesh_group_source,
       no_ip_msdp_mesh_group_source_cmd,
       "no ip msdp mesh-group WORD source [A.B.C.D]",
       NO_STR
       IP_STR
       CFG_MSDP_STR
       "Delete MSDP mesh-group source\n"
       "mesh group name\n"
       "mesh group source\n"
       "mesh group local address\n")
{
  if (argc == 7)
    return ip_no_msdp_mesh_group_cmd_worker(vty, argv[6]->arg);
  else
    return ip_no_msdp_mesh_group_source_cmd_worker(vty, argv[4]->arg);
}

static void
print_empty_json_obj(struct vty *vty)
{
  json_object *json;
  json = json_object_new_object();
  vty_out (vty, "%s%s", json_object_to_json_string_ext(json, JSON_C_TO_STRING_PRETTY), VTY_NEWLINE);
  json_object_free(json);
}

static void
ip_msdp_show_mesh_group(struct vty *vty, u_char uj)
{
  struct listnode *mbrnode;
  struct pim_msdp_mg_mbr *mbr;
  struct pim_msdp_mg *mg = msdp->mg;
  char mbr_str[INET_ADDRSTRLEN];
  char src_str[INET_ADDRSTRLEN];
  char state_str[PIM_MSDP_STATE_STRLEN];
  enum pim_msdp_peer_state state;
  json_object *json = NULL;
  json_object *json_mg_row = NULL;
  json_object *json_members = NULL;
  json_object *json_row = NULL;

  if (!mg) {
    if (uj)
      print_empty_json_obj(vty);
    return;
  }

  pim_inet4_dump("<source?>", mg->src_ip, src_str, sizeof(src_str));
  if (uj) {
    json = json_object_new_object();
    /* currently there is only one mesh group but we should still make
     * it a dict with mg-name as key */
    json_mg_row = json_object_new_object();
    json_object_string_add(json_mg_row, "name", mg->mesh_group_name);
    json_object_string_add(json_mg_row, "source", src_str);
  } else {
    vty_out(vty, "Mesh group : %s%s", mg->mesh_group_name, VTY_NEWLINE);
    vty_out(vty, "  Source : %s%s", src_str, VTY_NEWLINE);
    vty_out(vty, "  Member                 State%s", VTY_NEWLINE);
  }

  for (ALL_LIST_ELEMENTS_RO(mg->mbr_list, mbrnode, mbr)) {
    pim_inet4_dump("<mbr?>", mbr->mbr_ip, mbr_str, sizeof(mbr_str));
    if (mbr->mp) {
      state = mbr->mp->state;
    } else {
      state = PIM_MSDP_DISABLED;
    }
    pim_msdp_state_dump(state, state_str, sizeof(state_str));
    if (uj) {
      json_row = json_object_new_object();
      json_object_string_add(json_row, "member", mbr_str);
      json_object_string_add(json_row, "state", state_str);
      if (!json_members) {
        json_members = json_object_new_object();
        json_object_object_add(json_mg_row, "members", json_members);
      }
      json_object_object_add(json_members, mbr_str, json_row);
    } else {
      vty_out(vty, "  %-15s  %11s%s",
          mbr_str, state_str, VTY_NEWLINE);
    }
  }

  if (uj) {
    json_object_object_add(json, mg->mesh_group_name, json_mg_row);
    vty_out (vty, "%s%s", json_object_to_json_string_ext(json, JSON_C_TO_STRING_PRETTY), VTY_NEWLINE);
    json_object_free(json);
  }
}

DEFUN (show_ip_msdp_mesh_group,
       show_ip_msdp_mesh_group_cmd,
       "show ip msdp mesh-group [json]",
       SHOW_STR
       IP_STR
       MSDP_STR
       "MSDP mesh-group information\n"
       "JavaScript Object Notation\n")
{
  u_char uj = use_json(argc, argv);
  ip_msdp_show_mesh_group(vty, uj);

  return CMD_SUCCESS;
}

static void
ip_msdp_show_peers(struct vty *vty, u_char uj)
{
  struct listnode *mpnode;
  struct pim_msdp_peer *mp;
  char peer_str[INET_ADDRSTRLEN];
  char local_str[INET_ADDRSTRLEN];
  char state_str[PIM_MSDP_STATE_STRLEN];
  char timebuf[PIM_MSDP_UPTIME_STRLEN];
  int64_t now;
  json_object *json = NULL;
  json_object *json_row = NULL;


  if (uj) {
    json = json_object_new_object();
  } else {
    vty_out(vty, "Peer                       Local        State    Uptime   SaCnt%s", VTY_NEWLINE);
  }

  for (ALL_LIST_ELEMENTS_RO(msdp->peer_list, mpnode, mp)) {
    if (mp->state == PIM_MSDP_ESTABLISHED) {
      now = pim_time_monotonic_sec();
      pim_time_uptime(timebuf, sizeof(timebuf), now - mp->uptime);
    } else {
      strcpy(timebuf, "-");
    }
    pim_inet4_dump("<peer?>", mp->peer, peer_str, sizeof(peer_str));
    pim_inet4_dump("<local?>", mp->local, local_str, sizeof(local_str));
    pim_msdp_state_dump(mp->state, state_str, sizeof(state_str));
    if (uj) {
      json_row = json_object_new_object();
      json_object_string_add(json_row, "peer", peer_str);
      json_object_string_add(json_row, "local", local_str);
      json_object_string_add(json_row, "state", state_str);
      json_object_string_add(json_row, "upTime", timebuf);
      json_object_int_add(json_row, "saCount", mp->sa_cnt);
      json_object_object_add(json, peer_str, json_row);
    } else {
      vty_out(vty, "%-15s  %15s  %11s  %8s  %6d%s",
          peer_str, local_str, state_str,
          timebuf, mp->sa_cnt, VTY_NEWLINE);
    }
  }

  if (uj) {
    vty_out (vty, "%s%s", json_object_to_json_string_ext(json, JSON_C_TO_STRING_PRETTY), VTY_NEWLINE);
    json_object_free(json);
  }
}

static void
ip_msdp_show_peers_detail(struct vty *vty, const char *peer, u_char uj)
{
  struct listnode *mpnode;
  struct pim_msdp_peer *mp;
  char peer_str[INET_ADDRSTRLEN];
  char local_str[INET_ADDRSTRLEN];
  char state_str[PIM_MSDP_STATE_STRLEN];
  char timebuf[PIM_MSDP_UPTIME_STRLEN];
  char katimer[PIM_MSDP_TIMER_STRLEN];
  char crtimer[PIM_MSDP_TIMER_STRLEN];
  char holdtimer[PIM_MSDP_TIMER_STRLEN];
  int64_t now;
  json_object *json = NULL;
  json_object *json_row = NULL;

  if (uj) {
    json = json_object_new_object();
  }

  for (ALL_LIST_ELEMENTS_RO(msdp->peer_list, mpnode, mp)) {
    pim_inet4_dump("<peer?>", mp->peer, peer_str, sizeof(peer_str));
    if (strcmp(peer, "detail") &&
        strcmp(peer, peer_str))
      continue;

    if (mp->state == PIM_MSDP_ESTABLISHED) {
      now = pim_time_monotonic_sec();
      pim_time_uptime(timebuf, sizeof(timebuf), now - mp->uptime);
    } else {
      strcpy(timebuf, "-");
    }
    pim_inet4_dump("<local?>", mp->local, local_str, sizeof(local_str));
    pim_msdp_state_dump(mp->state, state_str, sizeof(state_str));
    pim_time_timer_to_hhmmss(katimer, sizeof(katimer), mp->ka_timer);
    pim_time_timer_to_hhmmss(crtimer, sizeof(crtimer), mp->cr_timer);
    pim_time_timer_to_hhmmss(holdtimer, sizeof(holdtimer), mp->hold_timer);

    if (uj) {
      json_row = json_object_new_object();
      json_object_string_add(json_row, "peer", peer_str);
      json_object_string_add(json_row, "local", local_str);
      json_object_string_add(json_row, "meshGroupName", mp->mesh_group_name);
      json_object_string_add(json_row, "state", state_str);
      json_object_string_add(json_row, "upTime", timebuf);
      json_object_string_add(json_row, "keepAliveTimer", katimer);
      json_object_string_add(json_row, "connRetryTimer", crtimer);
      json_object_string_add(json_row, "holdTimer", holdtimer);
      json_object_string_add(json_row, "lastReset", mp->last_reset);
      json_object_int_add(json_row, "connAttempts", mp->conn_attempts);
      json_object_int_add(json_row, "establishedChanges", mp->est_flaps);
      json_object_int_add(json_row, "saCount", mp->sa_cnt);
      json_object_int_add(json_row, "kaSent", mp->ka_tx_cnt);
      json_object_int_add(json_row, "kaRcvd", mp->ka_rx_cnt);
      json_object_int_add(json_row, "saSent", mp->sa_tx_cnt);
      json_object_int_add(json_row, "saRcvd", mp->sa_rx_cnt);
      json_object_object_add(json, peer_str, json_row);
    } else {
      vty_out(vty, "Peer : %s%s", peer_str, VTY_NEWLINE);
      vty_out(vty, "  Local               : %s%s", local_str, VTY_NEWLINE);
      vty_out(vty, "  Mesh Group          : %s%s", mp->mesh_group_name, VTY_NEWLINE);
      vty_out(vty, "  State               : %s%s", state_str, VTY_NEWLINE);
      vty_out(vty, "  Uptime              : %s%s", timebuf, VTY_NEWLINE);

      vty_out(vty, "  Keepalive Timer     : %s%s", katimer, VTY_NEWLINE);
      vty_out(vty, "  Conn Retry Timer    : %s%s", crtimer, VTY_NEWLINE);
      vty_out(vty, "  Hold Timer          : %s%s", holdtimer, VTY_NEWLINE);
      vty_out(vty, "  Last Reset          : %s%s", mp->last_reset, VTY_NEWLINE);
      vty_out(vty, "  Conn Attempts       : %d%s", mp->conn_attempts, VTY_NEWLINE);
      vty_out(vty, "  Established Changes : %d%s", mp->est_flaps, VTY_NEWLINE);
      vty_out(vty, "  SA Count            : %d%s", mp->sa_cnt, VTY_NEWLINE);
      vty_out(vty, "  Statistics          :%s", VTY_NEWLINE);
      vty_out(vty, "                       Sent       Rcvd%s", VTY_NEWLINE);
      vty_out(vty, "    Keepalives : %10d %10d%s",
          mp->ka_tx_cnt, mp->ka_rx_cnt, VTY_NEWLINE);
      vty_out(vty, "    SAs        : %10d %10d%s",
          mp->sa_tx_cnt, mp->sa_rx_cnt, VTY_NEWLINE);
      vty_out(vty, "%s", VTY_NEWLINE);
    }
  }

  if (uj) {
    vty_out (vty, "%s%s", json_object_to_json_string_ext(json, JSON_C_TO_STRING_PRETTY), VTY_NEWLINE);
    json_object_free(json);
  }
}

DEFUN (show_ip_msdp_peer_detail,
       show_ip_msdp_peer_detail_cmd,
       "show ip msdp peer [detail|A.B.C.D] [json]",
       SHOW_STR
       IP_STR
       MSDP_STR
       "MSDP peer information\n"
       "Detailed output\n"
       "peer ip address\n"
       "JavaScript Object Notation\n")
{
  u_char uj = use_json(argc, argv);
  if (uj)
    argc--;

  if (argc == 4)
    ip_msdp_show_peers_detail(vty, argv[4]->arg, uj);
  else
    ip_msdp_show_peers(vty, uj);

  return CMD_SUCCESS;
}

static void
ip_msdp_show_sa(struct vty *vty, u_char uj)
{
  struct listnode *sanode;
  struct pim_msdp_sa *sa;
  char src_str[INET_ADDRSTRLEN];
  char grp_str[INET_ADDRSTRLEN];
  char rp_str[INET_ADDRSTRLEN];
  char timebuf[PIM_MSDP_UPTIME_STRLEN];
  char spt_str[8];
  char local_str[8];
  int64_t now;
  json_object *json = NULL;
  json_object *json_group = NULL;
  json_object *json_row = NULL;

  if (uj) {
    json = json_object_new_object();
  } else {
    vty_out(vty, "Source                     Group               RP  Local  SPT    Uptime%s", VTY_NEWLINE);
  }

  for (ALL_LIST_ELEMENTS_RO(msdp->sa_list, sanode, sa)) {
    now = pim_time_monotonic_sec();
    pim_time_uptime(timebuf, sizeof(timebuf), now - sa->uptime);
    pim_inet4_dump("<src?>", sa->sg.src, src_str, sizeof(src_str));
    pim_inet4_dump("<grp?>", sa->sg.grp, grp_str, sizeof(grp_str));
    if (sa->flags & PIM_MSDP_SAF_PEER) {
      pim_inet4_dump("<rp?>", sa->rp, rp_str, sizeof(rp_str));
      if (sa->up) {
        strcpy(spt_str, "yes");
      } else {
        strcpy(spt_str, "no");
      }
    } else {
      strcpy(rp_str, "-");
      strcpy(spt_str, "-");
    }
    if (sa->flags & PIM_MSDP_SAF_LOCAL) {
      strcpy(local_str, "yes");
    } else {
      strcpy(local_str, "no");
    }
    if (uj) {
      json_object_object_get_ex(json, grp_str, &json_group);

      if (!json_group) {
        json_group = json_object_new_object();
        json_object_object_add(json, grp_str, json_group);
      }

      json_row = json_object_new_object();
      json_object_string_add(json_row, "source", src_str);
      json_object_string_add(json_row, "group", grp_str);
      json_object_string_add(json_row, "rp", rp_str);
      json_object_string_add(json_row, "local", local_str);
      json_object_string_add(json_row, "sptSetup", spt_str);
      json_object_string_add(json_row, "upTime", timebuf);
      json_object_object_add(json_group, src_str, json_row);
    } else {
      vty_out(vty, "%-15s  %15s  %15s  %5c  %3c  %8s%s",
          src_str, grp_str, rp_str, local_str[0], spt_str[0], timebuf, VTY_NEWLINE);
    }
  }


  if (uj) {
    vty_out (vty, "%s%s", json_object_to_json_string_ext(json, JSON_C_TO_STRING_PRETTY), VTY_NEWLINE);
    json_object_free(json);
  }
}

static void
ip_msdp_show_sa_entry_detail(struct pim_msdp_sa *sa, const char *src_str,
                             const char *grp_str, struct vty *vty,
                             u_char uj, json_object *json)
{
  char rp_str[INET_ADDRSTRLEN];
  char peer_str[INET_ADDRSTRLEN];
  char timebuf[PIM_MSDP_UPTIME_STRLEN];
  char spt_str[8];
  char local_str[8];
  char statetimer[PIM_MSDP_TIMER_STRLEN];
  int64_t now;
  json_object *json_group = NULL;
  json_object *json_row = NULL;

  now = pim_time_monotonic_sec();
  pim_time_uptime(timebuf, sizeof(timebuf), now - sa->uptime);
  if (sa->flags & PIM_MSDP_SAF_PEER) {
    pim_inet4_dump("<rp?>", sa->rp, rp_str, sizeof(rp_str));
    pim_inet4_dump("<peer?>", sa->peer, peer_str, sizeof(peer_str));
    if (sa->up) {
      strcpy(spt_str, "yes");
    } else {
      strcpy(spt_str, "no");
    }
  } else {
    strcpy(rp_str, "-");
    strcpy(peer_str, "-");
    strcpy(spt_str, "-");
  }
  if (sa->flags & PIM_MSDP_SAF_LOCAL) {
      strcpy(local_str, "yes");
  } else {
      strcpy(local_str, "no");
  }
  pim_time_timer_to_hhmmss(statetimer, sizeof(statetimer), sa->sa_state_timer);
  if (uj) {
    json_object_object_get_ex(json, grp_str, &json_group);

    if (!json_group) {
      json_group = json_object_new_object();
      json_object_object_add(json, grp_str, json_group);
    }

    json_row = json_object_new_object();
    json_object_string_add(json_row, "source", src_str);
    json_object_string_add(json_row, "group", grp_str);
    json_object_string_add(json_row, "rp", rp_str);
    json_object_string_add(json_row, "local", local_str);
    json_object_string_add(json_row, "sptSetup", spt_str);
    json_object_string_add(json_row, "upTime", timebuf);
    json_object_string_add(json_row, "stateTimer", statetimer);
    json_object_object_add(json_group, src_str, json_row);
  } else {
    vty_out(vty, "SA : %s%s", sa->sg_str, VTY_NEWLINE);
    vty_out(vty, "  RP          : %s%s", rp_str, VTY_NEWLINE);
    vty_out(vty, "  Peer        : %s%s", peer_str, VTY_NEWLINE);
    vty_out(vty, "  Local       : %s%s", local_str, VTY_NEWLINE);
    vty_out(vty, "  SPT Setup   : %s%s", spt_str, VTY_NEWLINE);
    vty_out(vty, "  Uptime      : %s%s", timebuf, VTY_NEWLINE);
    vty_out(vty, "  State Timer : %s%s", statetimer, VTY_NEWLINE);
    vty_out(vty, "%s", VTY_NEWLINE);
  }
}

static void
ip_msdp_show_sa_detail(struct vty *vty, u_char uj)
{
  struct listnode *sanode;
  struct pim_msdp_sa *sa;
  char src_str[INET_ADDRSTRLEN];
  char grp_str[INET_ADDRSTRLEN];
  json_object *json = NULL;

  if (uj) {
    json = json_object_new_object();
  }

  for (ALL_LIST_ELEMENTS_RO(msdp->sa_list, sanode, sa)) {
    pim_inet4_dump("<src?>", sa->sg.src, src_str, sizeof(src_str));
    pim_inet4_dump("<grp?>", sa->sg.grp, grp_str, sizeof(grp_str));
    ip_msdp_show_sa_entry_detail(sa, src_str, grp_str, vty, uj, json);
  }

  if (uj) {
    vty_out (vty, "%s%s", json_object_to_json_string_ext(json, JSON_C_TO_STRING_PRETTY), VTY_NEWLINE);
    json_object_free(json);
  }
}

DEFUN (show_ip_msdp_sa_detail,
       show_ip_msdp_sa_detail_cmd,
       "show ip msdp sa detail [json]",
       SHOW_STR
       IP_STR
       MSDP_STR
       "MSDP active-source information\n"
       "Detailed output\n"
       "JavaScript Object Notation\n")
{
  u_char uj = use_json(argc, argv);
  ip_msdp_show_sa_detail(vty, uj);

  return CMD_SUCCESS;
}

static void
ip_msdp_show_sa_addr(struct vty *vty, const char *addr, u_char uj)
{
  struct listnode *sanode;
  struct pim_msdp_sa *sa;
  char src_str[INET_ADDRSTRLEN];
  char grp_str[INET_ADDRSTRLEN];
  json_object *json = NULL;

  if (uj) {
    json = json_object_new_object();
  }

  for (ALL_LIST_ELEMENTS_RO(msdp->sa_list, sanode, sa)) {
    pim_inet4_dump("<src?>", sa->sg.src, src_str, sizeof(src_str));
    pim_inet4_dump("<grp?>", sa->sg.grp, grp_str, sizeof(grp_str));
    if (!strcmp(addr, src_str) || !strcmp(addr, grp_str)) {
      ip_msdp_show_sa_entry_detail(sa, src_str, grp_str, vty, uj, json);
    }
  }

  if (uj) {
    vty_out (vty, "%s%s", json_object_to_json_string_ext(json, JSON_C_TO_STRING_PRETTY), VTY_NEWLINE);
    json_object_free(json);
  }
}

static void
ip_msdp_show_sa_sg(struct vty *vty, const char *src, const char *grp, u_char uj)
{
  struct listnode *sanode;
  struct pim_msdp_sa *sa;
  char src_str[INET_ADDRSTRLEN];
  char grp_str[INET_ADDRSTRLEN];
  json_object *json = NULL;

  if (uj) {
    json = json_object_new_object();
  }

  for (ALL_LIST_ELEMENTS_RO(msdp->sa_list, sanode, sa)) {
    pim_inet4_dump("<src?>", sa->sg.src, src_str, sizeof(src_str));
    pim_inet4_dump("<grp?>", sa->sg.grp, grp_str, sizeof(grp_str));
    if (!strcmp(src, src_str) && !strcmp(grp, grp_str)) {
      ip_msdp_show_sa_entry_detail(sa, src_str, grp_str, vty, uj, json);
    }
  }

  if (uj) {
    vty_out (vty, "%s%s", json_object_to_json_string_ext(json, JSON_C_TO_STRING_PRETTY), VTY_NEWLINE);
    json_object_free(json);
  }
}

DEFUN (show_ip_msdp_sa_sg,
       show_ip_msdp_sa_sg_cmd,
       "show ip msdp sa [A.B.C.D [A.B.C.D]] [json]",
       SHOW_STR
       IP_STR
       MSDP_STR
       "MSDP active-source information\n"
       "source or group ip\n"
       "group ip\n"
       "JavaScript Object Notation\n")
{
  u_char uj = use_json(argc, argv);

<<<<<<< HEAD
  int idx = 0;
  char *src_ip = argv_find (argv, argc, "A.B.C.D", &idx) ? argv[idx++]->arg : NULL;
  char *grp_ip = idx < argc && argv_find (argv, argc, "A.B.C.D", &idx) ?
                 argv[idx]->arg : NULL;

  if (src_ip && grp_ip)
    ip_msdp_show_sa_sg(vty, src_ip, grp_ip, uj);
  else if (src_ip)
    ip_msdp_show_sa_addr(vty, src_ip, uj);
=======
  if (argc == 6)
    ip_msdp_show_sa_sg(vty, argv[4]->arg, argv[5]->arg, uj);
  else if (argc == 5)
    ip_msdp_show_sa_addr(vty, argv[4]->arg, uj);
>>>>>>> 76dfee98
  else
    ip_msdp_show_sa(vty, uj);

  return CMD_SUCCESS;
}

void pim_cmd_init()
{
  install_node (&pim_global_node, pim_global_config_write);       /* PIM_NODE */
  install_node (&interface_node, pim_interface_config_write); /* INTERFACE_NODE */
  if_cmd_init ();

  install_node (&debug_node, pim_debug_config_write);

  install_element (CONFIG_NODE, &ip_multicast_routing_cmd);
  install_element (CONFIG_NODE, &no_ip_multicast_routing_cmd);
  install_element (CONFIG_NODE, &ip_pim_rp_cmd);
  install_element (CONFIG_NODE, &no_ip_pim_rp_cmd);
  install_element (CONFIG_NODE, &ip_pim_rp_prefix_list_cmd);
  install_element (CONFIG_NODE, &no_ip_pim_rp_prefix_list_cmd);
  install_element (CONFIG_NODE, &no_ip_pim_ssm_prefix_list_cmd);
  install_element (CONFIG_NODE, &no_ip_pim_ssm_prefix_list_name_cmd);
  install_element (CONFIG_NODE, &ip_pim_ssm_prefix_list_cmd);
  install_element (CONFIG_NODE, &ip_pim_register_suppress_cmd);
  install_element (CONFIG_NODE, &no_ip_pim_register_suppress_cmd);
  install_element (CONFIG_NODE, &ip_pim_spt_switchover_infinity_cmd);
  install_element (CONFIG_NODE, &ip_pim_spt_switchover_infinity_plist_cmd);
  install_element (CONFIG_NODE, &no_ip_pim_spt_switchover_infinity_cmd);
  install_element (CONFIG_NODE, &no_ip_pim_spt_switchover_infinity_plist_cmd);
  install_element (CONFIG_NODE, &ip_pim_joinprune_time_cmd);
  install_element (CONFIG_NODE, &no_ip_pim_joinprune_time_cmd);
  install_element (CONFIG_NODE, &ip_pim_keep_alive_cmd);
  install_element (CONFIG_NODE, &no_ip_pim_keep_alive_cmd);
  install_element (CONFIG_NODE, &ip_pim_packets_cmd);
  install_element (CONFIG_NODE, &no_ip_pim_packets_cmd);
  install_element (CONFIG_NODE, &ip_pim_v6_secondary_cmd);
  install_element (CONFIG_NODE, &no_ip_pim_v6_secondary_cmd);
  install_element (CONFIG_NODE, &ip_ssmpingd_cmd);
  install_element (CONFIG_NODE, &no_ip_ssmpingd_cmd); 
  install_element (CONFIG_NODE, &ip_msdp_peer_cmd);
  install_element (CONFIG_NODE, &no_ip_msdp_peer_cmd);
  install_element (CONFIG_NODE, &ip_pim_ecmp_cmd);
  install_element (CONFIG_NODE, &no_ip_pim_ecmp_cmd);
  install_element (CONFIG_NODE, &ip_pim_ecmp_rebalance_cmd);
  install_element (CONFIG_NODE, &no_ip_pim_ecmp_rebalance_cmd);

  install_element (INTERFACE_NODE, &interface_ip_igmp_cmd);
  install_element (INTERFACE_NODE, &interface_no_ip_igmp_cmd); 
  install_element (INTERFACE_NODE, &interface_ip_igmp_join_cmd);
  install_element (INTERFACE_NODE, &interface_no_ip_igmp_join_cmd); 
  install_element (INTERFACE_NODE, &interface_ip_igmp_version_cmd);
  install_element (INTERFACE_NODE, &interface_no_ip_igmp_version_cmd);
  install_element (INTERFACE_NODE, &interface_ip_igmp_query_interval_cmd);
  install_element (INTERFACE_NODE, &interface_no_ip_igmp_query_interval_cmd); 
  install_element (INTERFACE_NODE, &interface_ip_igmp_query_max_response_time_cmd);
  install_element (INTERFACE_NODE, &interface_no_ip_igmp_query_max_response_time_cmd); 
  install_element (INTERFACE_NODE, &interface_ip_igmp_query_max_response_time_dsec_cmd);
  install_element (INTERFACE_NODE, &interface_no_ip_igmp_query_max_response_time_dsec_cmd); 
  install_element (INTERFACE_NODE, &interface_ip_pim_ssm_cmd);
  install_element (INTERFACE_NODE, &interface_no_ip_pim_ssm_cmd);
  install_element (INTERFACE_NODE, &interface_ip_pim_sm_cmd);
  install_element (INTERFACE_NODE, &interface_no_ip_pim_sm_cmd);
  install_element (INTERFACE_NODE, &interface_ip_pim_drprio_cmd);
  install_element (INTERFACE_NODE, &interface_no_ip_pim_drprio_cmd);
  install_element (INTERFACE_NODE, &interface_ip_pim_hello_cmd);
  install_element (INTERFACE_NODE, &interface_no_ip_pim_hello_cmd);

  // Static mroutes NEB
  install_element (INTERFACE_NODE, &interface_ip_mroute_cmd);
  install_element (INTERFACE_NODE, &interface_ip_mroute_source_cmd);
  install_element (INTERFACE_NODE, &interface_no_ip_mroute_cmd);
  install_element (INTERFACE_NODE, &interface_no_ip_mroute_source_cmd);

  install_element (VIEW_NODE, &show_ip_igmp_interface_cmd);
  install_element (VIEW_NODE, &show_ip_igmp_join_cmd);
  install_element (VIEW_NODE, &show_ip_igmp_groups_cmd);
  install_element (VIEW_NODE, &show_ip_igmp_groups_retransmissions_cmd);
  install_element (VIEW_NODE, &show_ip_igmp_sources_cmd);
  install_element (VIEW_NODE, &show_ip_igmp_sources_retransmissions_cmd);
  install_element (VIEW_NODE, &show_ip_pim_assert_cmd);
  install_element (VIEW_NODE, &show_ip_pim_assert_internal_cmd);
  install_element (VIEW_NODE, &show_ip_pim_assert_metric_cmd);
  install_element (VIEW_NODE, &show_ip_pim_assert_winner_metric_cmd);
  install_element (VIEW_NODE, &show_ip_pim_interface_cmd);
  install_element (VIEW_NODE, &show_ip_pim_join_cmd);
  install_element (VIEW_NODE, &show_ip_pim_local_membership_cmd);
  install_element (VIEW_NODE, &show_ip_pim_neighbor_cmd);
  install_element (VIEW_NODE, &show_ip_pim_rpf_cmd);
  install_element (VIEW_NODE, &show_ip_pim_secondary_cmd);
  install_element (VIEW_NODE, &show_ip_pim_state_cmd);
  install_element (VIEW_NODE, &show_ip_pim_upstream_cmd);
  install_element (VIEW_NODE, &show_ip_pim_upstream_join_desired_cmd);
  install_element (VIEW_NODE, &show_ip_pim_upstream_rpf_cmd);
  install_element (VIEW_NODE, &show_ip_pim_rp_cmd);
  install_element (VIEW_NODE, &show_ip_multicast_cmd);
  install_element (VIEW_NODE, &show_ip_mroute_cmd);
  install_element (VIEW_NODE, &show_ip_mroute_count_cmd);
  install_element (VIEW_NODE, &show_ip_rib_cmd);
  install_element (VIEW_NODE, &show_ip_ssmpingd_cmd);
  install_element (VIEW_NODE, &show_debugging_pim_cmd);
  install_element (VIEW_NODE, &show_ip_pim_nexthop_cmd);
  install_element (VIEW_NODE, &show_ip_pim_nexthop_lookup_cmd);

  install_element (ENABLE_NODE, &clear_ip_interfaces_cmd);
  install_element (ENABLE_NODE, &clear_ip_igmp_interfaces_cmd);
  install_element (ENABLE_NODE, &clear_ip_mroute_cmd);
  install_element (ENABLE_NODE, &clear_ip_pim_interfaces_cmd);
  install_element (ENABLE_NODE, &clear_ip_pim_oil_cmd);

  install_element (ENABLE_NODE, &debug_igmp_cmd);
  install_element (ENABLE_NODE, &no_debug_igmp_cmd);
  install_element (ENABLE_NODE, &debug_igmp_events_cmd);
  install_element (ENABLE_NODE, &no_debug_igmp_events_cmd);
  install_element (ENABLE_NODE, &debug_igmp_packets_cmd);
  install_element (ENABLE_NODE, &no_debug_igmp_packets_cmd);
  install_element (ENABLE_NODE, &debug_igmp_trace_cmd);
  install_element (ENABLE_NODE, &no_debug_igmp_trace_cmd);
  install_element (ENABLE_NODE, &debug_mroute_cmd);
  install_element (ENABLE_NODE, &debug_mroute_detail_cmd);
  install_element (ENABLE_NODE, &no_debug_mroute_cmd);
  install_element (ENABLE_NODE, &no_debug_mroute_detail_cmd);
  install_element (ENABLE_NODE, &debug_static_cmd);
  install_element (ENABLE_NODE, &no_debug_static_cmd);
  install_element (ENABLE_NODE, &debug_pim_cmd);
  install_element (ENABLE_NODE, &no_debug_pim_cmd);
  install_element (ENABLE_NODE, &debug_pim_events_cmd);
  install_element (ENABLE_NODE, &no_debug_pim_events_cmd);
  install_element (ENABLE_NODE, &debug_pim_packets_cmd);
  install_element (ENABLE_NODE, &no_debug_pim_packets_cmd);
  install_element (ENABLE_NODE, &debug_pim_packetdump_send_cmd);
  install_element (ENABLE_NODE, &no_debug_pim_packetdump_send_cmd);
  install_element (ENABLE_NODE, &debug_pim_packetdump_recv_cmd);
  install_element (ENABLE_NODE, &no_debug_pim_packetdump_recv_cmd);
  install_element (ENABLE_NODE, &debug_pim_trace_cmd);
  install_element (ENABLE_NODE, &no_debug_pim_trace_cmd);
  install_element (ENABLE_NODE, &debug_ssmpingd_cmd);
  install_element (ENABLE_NODE, &no_debug_ssmpingd_cmd);
  install_element (ENABLE_NODE, &debug_pim_zebra_cmd);
  install_element (ENABLE_NODE, &no_debug_pim_zebra_cmd);
  install_element (ENABLE_NODE, &debug_msdp_cmd);
  install_element (ENABLE_NODE, &no_debug_msdp_cmd);
  install_element (ENABLE_NODE, &undebug_msdp_cmd);
  install_element (ENABLE_NODE, &debug_msdp_events_cmd);
  install_element (ENABLE_NODE, &no_debug_msdp_events_cmd);
  install_element (ENABLE_NODE, &undebug_msdp_events_cmd);
  install_element (ENABLE_NODE, &debug_msdp_packets_cmd);
  install_element (ENABLE_NODE, &no_debug_msdp_packets_cmd);
  install_element (ENABLE_NODE, &undebug_msdp_packets_cmd);

  install_element (CONFIG_NODE, &debug_igmp_cmd);
  install_element (CONFIG_NODE, &no_debug_igmp_cmd);
  install_element (CONFIG_NODE, &debug_igmp_events_cmd);
  install_element (CONFIG_NODE, &no_debug_igmp_events_cmd);
  install_element (CONFIG_NODE, &debug_igmp_packets_cmd);
  install_element (CONFIG_NODE, &no_debug_igmp_packets_cmd);
  install_element (CONFIG_NODE, &debug_igmp_trace_cmd);
  install_element (CONFIG_NODE, &no_debug_igmp_trace_cmd);
  install_element (CONFIG_NODE, &debug_mroute_cmd);
  install_element (CONFIG_NODE, &debug_mroute_detail_cmd);
  install_element (CONFIG_NODE, &no_debug_mroute_cmd);
  install_element (CONFIG_NODE, &no_debug_mroute_detail_cmd);
  install_element (CONFIG_NODE, &debug_static_cmd);
  install_element (CONFIG_NODE, &no_debug_static_cmd);
  install_element (CONFIG_NODE, &debug_pim_cmd);
  install_element (CONFIG_NODE, &no_debug_pim_cmd);
  install_element (CONFIG_NODE, &debug_pim_events_cmd);
  install_element (CONFIG_NODE, &no_debug_pim_events_cmd);
  install_element (CONFIG_NODE, &debug_pim_packets_cmd);
  install_element (CONFIG_NODE, &no_debug_pim_packets_cmd);
  install_element (CONFIG_NODE, &debug_pim_trace_cmd);
  install_element (CONFIG_NODE, &no_debug_pim_trace_cmd);
  install_element (CONFIG_NODE, &debug_ssmpingd_cmd);
  install_element (CONFIG_NODE, &no_debug_ssmpingd_cmd);
  install_element (CONFIG_NODE, &debug_pim_zebra_cmd);
  install_element (CONFIG_NODE, &no_debug_pim_zebra_cmd);
  install_element (CONFIG_NODE, &debug_msdp_cmd);
  install_element (CONFIG_NODE, &no_debug_msdp_cmd);
  install_element (CONFIG_NODE, &undebug_msdp_cmd);
  install_element (CONFIG_NODE, &debug_msdp_events_cmd);
  install_element (CONFIG_NODE, &no_debug_msdp_events_cmd);
  install_element (CONFIG_NODE, &undebug_msdp_events_cmd);
  install_element (CONFIG_NODE, &debug_msdp_packets_cmd);
  install_element (CONFIG_NODE, &no_debug_msdp_packets_cmd);
  install_element (CONFIG_NODE, &undebug_msdp_packets_cmd);
  install_element (CONFIG_NODE, &ip_msdp_mesh_group_member_cmd);
  install_element (CONFIG_NODE, &no_ip_msdp_mesh_group_member_cmd);
  install_element (CONFIG_NODE, &ip_msdp_mesh_group_source_cmd);
  install_element (CONFIG_NODE, &no_ip_msdp_mesh_group_source_cmd);
  install_element (VIEW_NODE, &show_ip_msdp_peer_detail_cmd);
  install_element (VIEW_NODE, &show_ip_msdp_sa_detail_cmd);
  install_element (VIEW_NODE, &show_ip_msdp_sa_sg_cmd);
  install_element (VIEW_NODE, &show_ip_msdp_mesh_group_cmd);
  install_element (VIEW_NODE, &show_ip_pim_ssm_range_cmd);
  install_element (VIEW_NODE, &show_ip_pim_group_type_cmd);
  install_element (INTERFACE_NODE, &interface_pim_use_source_cmd);
  install_element (INTERFACE_NODE, &interface_no_pim_use_source_cmd);
}<|MERGE_RESOLUTION|>--- conflicted
+++ resolved
@@ -6486,7 +6486,6 @@
 {
   u_char uj = use_json(argc, argv);
 
-<<<<<<< HEAD
   int idx = 0;
   char *src_ip = argv_find (argv, argc, "A.B.C.D", &idx) ? argv[idx++]->arg : NULL;
   char *grp_ip = idx < argc && argv_find (argv, argc, "A.B.C.D", &idx) ?
@@ -6496,12 +6495,6 @@
     ip_msdp_show_sa_sg(vty, src_ip, grp_ip, uj);
   else if (src_ip)
     ip_msdp_show_sa_addr(vty, src_ip, uj);
-=======
-  if (argc == 6)
-    ip_msdp_show_sa_sg(vty, argv[4]->arg, argv[5]->arg, uj);
-  else if (argc == 5)
-    ip_msdp_show_sa_addr(vty, argv[4]->arg, uj);
->>>>>>> 76dfee98
   else
     ip_msdp_show_sa(vty, uj);
 
